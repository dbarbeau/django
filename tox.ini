--- conflicted
+++ resolved
@@ -26,11 +26,7 @@
     PYTHONDONTWRITEBYTECODE=1
 deps =
     -e .
-<<<<<<< HEAD
-    py{3,310,311,312}: -rtests/requirements/py3.txt
-=======
     py{3,310,311,312,py3}: -rtests/requirements/py3.txt
->>>>>>> 7e39ae5c
     postgres: -rtests/requirements/postgres.txt
     mysql: -rtests/requirements/mysql.txt
     oracle: -rtests/requirements/oracle.txt
