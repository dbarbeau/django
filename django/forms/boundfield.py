import re

from django.core.exceptions import ValidationError
from django.forms.utils import RenderableFieldMixin, pretty_name
from django.forms.widgets import MultiWidget, Textarea, TextInput
from django.utils.functional import cached_property
from django.utils.html import format_html, html_safe
from django.utils.translation import gettext_lazy as _

__all__ = ("BoundField",)


class BoundField(RenderableFieldMixin):
    "A Field plus data"

    def __init__(self, form, field, name):
        self.form = form
        self.field = field
        self.name = name
        self.html_name = form.add_prefix(name)
        self.html_initial_name = form.add_initial_prefix(name)
        self.html_initial_id = form.add_initial_prefix(self.auto_id)
        if self.field.label is None:
            self.label = pretty_name(name)
        else:
            self.label = self.field.label
        self.help_text = field.help_text or ""
        self.renderer = form.renderer

    @cached_property
    def subwidgets(self):
        """
        Most widgets yield a single subwidget, but others like RadioSelect and
        CheckboxSelectMultiple produce one subwidget for each choice.

        This property is cached so that only one database query occurs when
        rendering ModelChoiceFields.
        """
        id_ = self.field.widget.attrs.get("id") or self.auto_id
        attrs = {"id": id_} if id_ else {}
        attrs = self.build_widget_attrs(attrs)
        return [
            BoundWidget(self.field.widget, widget, self.form.renderer)
            for widget in self.field.widget.subwidgets(
                self.html_name, self.value(), attrs=attrs
            )
        ]

    def __bool__(self):
        # BoundField evaluates to True even if it doesn't have subwidgets.
        return True

    def __iter__(self):
        return iter(self.subwidgets)

    def __len__(self):
        return len(self.subwidgets)

    def __getitem__(self, idx):
        # Prevent unnecessary reevaluation when accessing BoundField's attrs
        # from templates.
        if not isinstance(idx, (int, slice)):
            raise TypeError(
                "BoundField indices must be integers or slices, not %s."
                % type(idx).__name__
            )
        return self.subwidgets[idx]

    @property
    def errors(self):
        """
        Return an ErrorList (empty if there are no errors) for this field.
        """
        return self.form.errors.get(
            self.name, self.form.error_class(renderer=self.form.renderer)
        )

    @property
    def template_name(self):
        return self.field.template_name or self.form.renderer.field_template_name

    def get_context(self):
        return {"field": self}

    def as_widget(self, widget=None, attrs=None, only_initial=False):
        """
        Render the field by rendering the passed widget, adding any HTML
        attributes passed as attrs. If a widget isn't specified, use the
        field's default widget.
        """
        widget = widget or self.field.widget
        if self.field.localize:
            widget.is_localized = True
        attrs = attrs or {}
        attrs = self.build_widget_attrs(attrs, widget)
        if self.auto_id and "id" not in widget.attrs:
            attrs.setdefault(
                "id", self.html_initial_id if only_initial else self.auto_id
            )
        if only_initial and self.html_initial_name in self.form.data:
            # Propagate the hidden initial value.
            value = self.form._widget_data_value(
                self.field.hidden_widget(),
                self.html_initial_name,
            )
        else:
            value = self.value()
        return widget.render(
            name=self.html_initial_name if only_initial else self.html_name,
            value=value,
            attrs=attrs,
            renderer=self.form.renderer,
        )

    def as_text(self, attrs=None, **kwargs):
        """
        Return a string of HTML for representing this as an <input type="text">.
        """
        return self.as_widget(TextInput(), attrs, **kwargs)

    def as_textarea(self, attrs=None, **kwargs):
        """Return a string of HTML for representing this as a <textarea>."""
        return self.as_widget(Textarea(), attrs, **kwargs)

    def as_hidden(self, attrs=None, **kwargs):
        """
        Return a string of HTML for representing this as an <input type="hidden">.
        """
        return self.as_widget(self.field.hidden_widget(), attrs, **kwargs)

    @property
    def data(self):
        """
        Return the data for this BoundField, or None if it wasn't given.
        """
        return self.form._widget_data_value(self.field.widget, self.html_name)

    def value(self):
        """
        Return the value for this BoundField, using the initial value if
        the form is not bound or the data otherwise.
        """
        data = self.initial
        if self.form.is_bound:
            data = self.field.bound_data(self.data, data)
        return self.field.prepare_value(data)

    def _has_changed(self):
        field = self.field
        if field.show_hidden_initial:
            hidden_widget = field.hidden_widget()
            initial_value = self.form._widget_data_value(
                hidden_widget,
                self.html_initial_name,
            )
            try:
                initial_value = field.to_python(initial_value)
            except ValidationError:
                # Always assume data has changed if validation fails.
                return True
        else:
            initial_value = self.initial
        return field.has_changed(initial_value, self.data)

    def label_tag(self, contents=None, attrs=None, label_suffix=None, tag=None):
        """
        Wrap the given contents in a <label>, if the field has an ID attribute.
        contents should be mark_safe'd to avoid HTML escaping. If contents
        aren't given, use the field's HTML-escaped label.

        If attrs are given, use them as HTML attributes on the <label> tag.

        label_suffix overrides the form's label_suffix.
        """
        contents = contents or self.label
        if label_suffix is None:
            label_suffix = (
                self.field.label_suffix
                if self.field.label_suffix is not None
                else self.form.label_suffix
            )
        # Only add the suffix if the label does not end in punctuation.
        # Translators: If found as last label character, these punctuation
        # characters will prevent the default label_suffix to be appended to the label
        if label_suffix and contents and contents[-1] not in _(":?.!"):
            contents = format_html("{}{}", contents, label_suffix)
        widget = self.field.widget
        id_ = widget.attrs.get("id") or self.auto_id
        if id_:
            id_for_label = widget.id_for_label(id_)
            if id_for_label:
                attrs = {**(attrs or {}), "for": id_for_label}
            if self.field.required and hasattr(self.form, "required_css_class"):
                attrs = attrs or {}
                if "class" in attrs:
                    attrs["class"] += " " + self.form.required_css_class
                else:
                    attrs["class"] = self.form.required_css_class
        context = {
            "field": self,
            "label": contents,
            "attrs": attrs,
            "use_tag": bool(id_),
            "tag": tag or "label",
        }
        return self.form.render(self.form.template_name_label, context)

    def legend_tag(self, contents=None, attrs=None, label_suffix=None):
        """
        Wrap the given contents in a <legend>, if the field has an ID
        attribute. Contents should be mark_safe'd to avoid HTML escaping. If
        contents aren't given, use the field's HTML-escaped label.

        If attrs are given, use them as HTML attributes on the <legend> tag.

        label_suffix overrides the form's label_suffix.
        """
        return self.label_tag(contents, attrs, label_suffix, tag="legend")

    def css_classes(self, extra_classes=None):
        """
        Return a string of space-separated CSS classes for this field.
        """
        if hasattr(extra_classes, "split"):
            extra_classes = extra_classes.split()
        extra_classes = set(extra_classes or [])
        if self.errors and hasattr(self.form, "error_css_class"):
            extra_classes.add(self.form.error_css_class)
        if self.field.required and hasattr(self.form, "required_css_class"):
            extra_classes.add(self.form.required_css_class)
        return " ".join(extra_classes)

    @property
    def is_hidden(self):
        """Return True if this BoundField's widget is hidden."""
        return self.field.widget.is_hidden

    @property
    def auto_id(self):
        """
        Calculate and return the ID attribute for this BoundField, if the
        associated Form has specified auto_id. Return an empty string otherwise.
        """
        auto_id = self.form.auto_id  # Boolean or string
        if auto_id and "%s" in str(auto_id):
            return auto_id % self.html_name
        elif auto_id:
            return self.html_name
        return ""

    @property
    def id_for_label(self):
        """
        Wrapper around the field widget's `id_for_label` method.
        Useful, for example, for focusing on this field regardless of whether
        it has a single widget or a MultiWidget.
        """
        widget = self.field.widget
        id_ = widget.attrs.get("id") or self.auto_id
        return widget.id_for_label(id_)

    @cached_property
    def initial(self):
        return self.form.get_initial_for_field(self.field, self.name)

    def build_widget_attrs(self, attrs, widget=None):
        widget = widget or self.field.widget
        attrs = dict(attrs)  # Copy attrs to avoid modifying the argument.
        if (
            widget.use_required_attribute(self.initial)
            and self.field.required
            and self.form.use_required_attribute
        ):
            # MultiValueField has require_all_fields: if False, fall back
            # on subfields.
            if (
                hasattr(self.field, "require_all_fields")
                and not self.field.require_all_fields
                and isinstance(self.field.widget, MultiWidget)
            ):
                for subfield, subwidget in zip(self.field.fields, widget.widgets):
                    subwidget.attrs["required"] = (
                        subwidget.use_required_attribute(self.initial)
                        and subfield.required
                    )
            else:
                attrs["required"] = True
        if self.field.disabled:
            attrs["disabled"] = True
        if not widget.is_hidden and self.errors:
            attrs["aria-invalid"] = "true"
        # If a custom aria-describedby attribute is given (either via the attrs
        # argument or widget.attrs) and help_text is used, the custom
        # aria-described by is preserved so user can set the desired order.
        if (
            not attrs.get("aria-describedby")
            and not widget.attrs.get("aria-describedby")
            and self.field.help_text
            and not self.use_fieldset
            and self.auto_id
<<<<<<< HEAD
=======
            and not self.is_hidden
>>>>>>> 7e39ae5c
        ):
            attrs["aria-describedby"] = f"{self.auto_id}_helptext"
        return attrs

    @property
    def widget_type(self):
        return re.sub(
            r"widget$|input$", "", self.field.widget.__class__.__name__.lower()
        )

    @property
    def use_fieldset(self):
        """
        Return the value of this BoundField widget's use_fieldset attribute.
        """
        return self.field.widget.use_fieldset


@html_safe
class BoundWidget:
    """
    A container class used for iterating over widgets. This is useful for
    widgets that have choices. For example, the following can be used in a
    template:

    {% for radio in myform.beatles %}
      <label for="{{ radio.id_for_label }}">
        {{ radio.choice_label }}
        <span class="radio">{{ radio.tag }}</span>
      </label>
    {% endfor %}
    """

    def __init__(self, parent_widget, data, renderer):
        self.parent_widget = parent_widget
        self.data = data
        self.renderer = renderer

    def __str__(self):
        return self.tag(wrap_label=True)

    def tag(self, wrap_label=False):
        context = {"widget": {**self.data, "wrap_label": wrap_label}}
        return self.parent_widget._render(self.template_name, context, self.renderer)

    @property
    def template_name(self):
        if "template_name" in self.data:
            return self.data["template_name"]
        return self.parent_widget.template_name

    @property
    def id_for_label(self):
        return self.data["attrs"].get("id")

    @property
    def choice_label(self):
        return self.data["label"]<|MERGE_RESOLUTION|>--- conflicted
+++ resolved
@@ -298,10 +298,7 @@
             and self.field.help_text
             and not self.use_fieldset
             and self.auto_id
-<<<<<<< HEAD
-=======
             and not self.is_hidden
->>>>>>> 7e39ae5c
         ):
             attrs["aria-describedby"] = f"{self.auto_id}_helptext"
         return attrs
