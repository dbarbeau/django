--- conflicted
+++ resolved
@@ -22,13 +22,8 @@
         "PositiveSmallIntegerField": int,
         "PositiveIntegerField": int,
         "BooleanField": int,
-<<<<<<< HEAD
-        "FloatField": Database.NATIVE_FLOAT,
-        "DateTimeField": Database.TIMESTAMP,
-=======
         "FloatField": Database.DB_TYPE_BINARY_DOUBLE,
         "DateTimeField": Database.DB_TYPE_TIMESTAMP,
->>>>>>> 7e39ae5c
         "DateField": Database.Date,
         "DecimalField": decimal.Decimal,
     }
