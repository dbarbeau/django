--- conflicted
+++ resolved
@@ -133,11 +133,7 @@
     release = django_release()
 
 # The "development version" of Django
-<<<<<<< HEAD
-django_next_version = "5.1"
-=======
 django_next_version = "5.2"
->>>>>>> 7e39ae5c
 
 extlinks = {
     "bpo": ("https://bugs.python.org/issue?@action=redirect&bpo=%s", "bpo-%s"),
