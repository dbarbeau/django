import json
import sys
from unittest.mock import patch

from django.core.exceptions import SuspiciousFileOperation
from django.test import SimpleTestCase
from django.utils import text
from django.utils.functional import lazystr
from django.utils.text import format_lazy
from django.utils.translation import gettext_lazy, override

IS_WIDE_BUILD = len("\U0001F4A9") == 1


class TestUtilsText(SimpleTestCase):
    def test_get_text_list(self):
        self.assertEqual(text.get_text_list(["a", "b", "c", "d"]), "a, b, c or d")
        self.assertEqual(text.get_text_list(["a", "b", "c"], "and"), "a, b and c")
        self.assertEqual(text.get_text_list(["a", "b"], "and"), "a and b")
        self.assertEqual(text.get_text_list(["a"]), "a")
        self.assertEqual(text.get_text_list([]), "")
        with override("ar"):
            self.assertEqual(text.get_text_list(["a", "b", "c"]), "a، b أو c")

    def test_smart_split(self):
        testdata = [
            ('This is "a person" test.', ["This", "is", '"a person"', "test."]),
            ('This is "a person\'s" test.', ["This", "is", '"a person\'s"', "test."]),
            ('This is "a person\\"s" test.', ["This", "is", '"a person\\"s"', "test."]),
            ("\"a 'one", ['"a', "'one"]),
            ("all friends' tests", ["all", "friends'", "tests"]),
            (
                'url search_page words="something else"',
                ["url", "search_page", 'words="something else"'],
            ),
            (
                "url search_page words='something else'",
                ["url", "search_page", "words='something else'"],
            ),
            (
                'url search_page words "something else"',
                ["url", "search_page", "words", '"something else"'],
            ),
            (
                'url search_page words-"something else"',
                ["url", "search_page", 'words-"something else"'],
            ),
            ("url search_page words=hello", ["url", "search_page", "words=hello"]),
            (
                'url search_page words="something else',
                ["url", "search_page", 'words="something', "else"],
            ),
            ("cut:','|cut:' '", ["cut:','|cut:' '"]),
            (lazystr("a b c d"), ["a", "b", "c", "d"]),  # Test for #20231
        ]
        for test, expected in testdata:
            with self.subTest(value=test):
                self.assertEqual(list(text.smart_split(test)), expected)

    def test_truncate_chars(self):
        truncator = text.Truncator("The quick brown fox jumped over the lazy dog.")
        self.assertEqual(
            "The quick brown fox jumped over the lazy dog.", truncator.chars(100)
        ),
        self.assertEqual("The quick brown fox …", truncator.chars(21))
        self.assertEqual("The quick brown fo.....", truncator.chars(23, "....."))
        self.assertEqual(".....", truncator.chars(4, "....."))

        nfc = text.Truncator("o\xfco\xfco\xfco\xfc")
        nfd = text.Truncator("ou\u0308ou\u0308ou\u0308ou\u0308")
        self.assertEqual("oüoüoüoü", nfc.chars(8))
        self.assertEqual("oüoüoüoü", nfd.chars(8))
        self.assertEqual("oü…", nfc.chars(3))
        self.assertEqual("oü…", nfd.chars(3))

        # Ensure the final length is calculated correctly when there are
        # combining characters with no precomposed form, and that combining
        # characters are not split up.
        truncator = text.Truncator("-B\u030AB\u030A----8")
        self.assertEqual("-B\u030A…", truncator.chars(3))
        self.assertEqual("-B\u030AB\u030A-…", truncator.chars(5))
        self.assertEqual("-B\u030AB\u030A----8", truncator.chars(8))

        # Ensure the length of the end text is correctly calculated when it
        # contains combining characters with no precomposed form.
        truncator = text.Truncator("-----")
        self.assertEqual("---B\u030A", truncator.chars(4, "B\u030A"))
        self.assertEqual("-----", truncator.chars(5, "B\u030A"))

        # Make a best effort to shorten to the desired length, but requesting
        # a length shorter than the ellipsis shouldn't break
        self.assertEqual("...", text.Truncator("asdf").chars(1, truncate="..."))
        # lazy strings are handled correctly
        self.assertEqual(
            text.Truncator(lazystr("The quick brown fox")).chars(10), "The quick…"
        )

<<<<<<< HEAD
=======
    def test_truncate_chars_html(self):
        truncator = text.Truncator(
            '<p id="par"><strong><em>The quick brown fox jumped over the lazy dog.</em>'
            "</strong></p>"
        )
        self.assertEqual(
            '<p id="par"><strong><em>The quick brown fox jumped over the lazy dog.</em>'
            "</strong></p>",
            truncator.chars(80, html=True),
        )
        self.assertEqual(
            '<p id="par"><strong><em>The quick brown fox jumped over the lazy dog.</em>'
            "</strong></p>",
            truncator.chars(46, html=True),
        )
        self.assertEqual(
            '<p id="par"><strong><em>The quick brown fox jumped over the lazy dog…</em>'
            "</strong></p>",
            truncator.chars(45, html=True),
        )
        self.assertEqual(
            '<p id="par"><strong><em>The quick…</em></strong></p>',
            truncator.chars(10, html=True),
        )
        self.assertEqual(
            '<p id="par"><strong><em>…</em></strong></p>',
            truncator.chars(1, html=True),
        )
        self.assertEqual("", truncator.chars(0, html=True))
        self.assertEqual("", truncator.chars(-1, html=True))
        self.assertEqual(
            '<p id="par"><strong><em>The qu....</em></strong></p>',
            truncator.chars(10, "....", html=True),
        )
        self.assertEqual(
            '<p id="par"><strong><em>The quick </em></strong></p>',
            truncator.chars(10, "", html=True),
        )
        truncator = text.Truncator("foo</p>")
        self.assertEqual("foo</p>", truncator.chars(5, html=True))

>>>>>>> 7e39ae5c
    @patch("django.utils.text.Truncator.MAX_LENGTH_HTML", 10_000)
    def test_truncate_chars_html_size_limit(self):
        max_len = text.Truncator.MAX_LENGTH_HTML
        bigger_len = text.Truncator.MAX_LENGTH_HTML + 1
        valid_html = "<p>Joel is a slug</p>"  # 14 chars
        perf_test_values = [
<<<<<<< HEAD
            ("</a" + "\t" * (max_len - 6) + "//>", None),
            ("</p" + "\t" * bigger_len + "//>", "</p" + "\t" * 6 + "…"),
            ("&" * bigger_len, "&" * 9 + "…"),
            ("_X<<<<<<<<<<<>", None),
=======
            ("</a" + "\t" * (max_len - 6) + "//>", "</a>"),
            ("</p" + "\t" * bigger_len + "//>", "</p>"),
            ("&" * bigger_len, ""),
            ("_X<<<<<<<<<<<>", "_X&lt;&lt;&lt;&lt;&lt;&lt;&lt;…"),
>>>>>>> 7e39ae5c
            (valid_html * bigger_len, "<p>Joel is a…</p>"),  # 10 chars
        ]
        for value, expected in perf_test_values:
            with self.subTest(value=value):
                truncator = text.Truncator(value)
                self.assertEqual(expected, truncator.chars(10, html=True))

    def test_truncate_chars_html_with_newline_inside_tag(self):
        truncator = text.Truncator(
            '<p>The quick <a href="xyz.html"\n id="mylink">brown fox</a> jumped over '
            "the lazy dog.</p>"
        )
        self.assertEqual(
            '<p>The quick <a href="xyz.html"\n id="mylink">brow…</a></p>',
            truncator.chars(15, html=True),
        )
        self.assertEqual(
            "<p>Th…</p>",
            truncator.chars(3, html=True),
        )

    def test_truncate_chars_html_with_void_elements(self):
        truncator = text.Truncator(
            "<br/>The <hr />quick brown fox jumped over the lazy dog."
        )
        self.assertEqual("<br/>The <hr />quick brown…", truncator.chars(16, html=True))
        truncator = text.Truncator(
            "<br>The <hr/>quick <em>brown fox</em> jumped over the lazy dog."
        )
        self.assertEqual(
            "<br>The <hr/>quick <em>brown…</em>", truncator.chars(16, html=True)
        )
        self.assertEqual("<br>The <hr/>q…", truncator.chars(6, html=True))
        self.assertEqual("<br>The <hr/>…", truncator.chars(5, html=True))
        self.assertEqual("<br>The…", truncator.chars(4, html=True))
        self.assertEqual("<br>Th…", truncator.chars(3, html=True))

    def test_truncate_chars_html_with_html_entities(self):
        truncator = text.Truncator(
            "<i>Buenos d&iacute;as! &#x00bf;C&oacute;mo est&aacute;?</i>"
        )
        self.assertEqual(
            "<i>Buenos días! ¿Cómo está?</i>",
            truncator.chars(40, html=True),
        )
        self.assertEqual(
            "<i>Buenos días…</i>",
            truncator.chars(12, html=True),
        )
        self.assertEqual(
            "<i>Buenos días! ¿Cómo está…</i>",
            truncator.chars(24, html=True),
        )
        truncator = text.Truncator("<p>I &lt;3 python, what about you?</p>")
        self.assertEqual("<p>I &lt;3 python, wh…</p>", truncator.chars(16, html=True))

    def test_truncate_words(self):
        truncator = text.Truncator("The quick brown fox jumped over the lazy dog.")
        self.assertEqual(
            "The quick brown fox jumped over the lazy dog.", truncator.words(10)
        )
        self.assertEqual("The quick brown fox…", truncator.words(4))
        self.assertEqual("The quick brown fox[snip]", truncator.words(4, "[snip]"))
        # lazy strings are handled correctly
        truncator = text.Truncator(
            lazystr("The quick brown fox jumped over the lazy dog.")
        )
        self.assertEqual("The quick brown fox…", truncator.words(4))
        self.assertEqual("", truncator.words(0))
        self.assertEqual("", truncator.words(-1))

    def test_truncate_html_words(self):
        truncator = text.Truncator(
            '<p id="par"><strong><em>The quick brown fox jumped over the lazy dog.</em>'
            "</strong></p>"
        )
        self.assertEqual(
            '<p id="par"><strong><em>The quick brown fox jumped over the lazy dog.</em>'
            "</strong></p>",
            truncator.words(10, html=True),
        )
        self.assertEqual(
            '<p id="par"><strong><em>The quick brown fox…</em></strong></p>',
            truncator.words(4, html=True),
        )
        self.assertEqual(
            "",
            truncator.words(0, html=True),
        )
        self.assertEqual(
            '<p id="par"><strong><em>The quick brown fox....</em></strong></p>',
            truncator.words(4, "....", html=True),
        )
        self.assertEqual(
            '<p id="par"><strong><em>The quick brown fox</em></strong></p>',
            truncator.words(4, "", html=True),
        )

        truncator = text.Truncator(
            "<p>The  quick \t brown fox jumped over the lazy dog.</p>"
        )
        self.assertEqual(
            "<p>The quick brown fox…</p>",
            truncator.words(4, html=True),
        )

        # Test with new line inside tag
        truncator = text.Truncator(
            '<p>The quick <a href="xyz.html"\n id="mylink">brown fox</a> jumped over '
            "the lazy dog.</p>"
        )
        self.assertEqual(
            '<p>The quick <a href="xyz.html"\n id="mylink">brown…</a></p>',
            truncator.words(3, html=True),
        )
        self.assertEqual(
            "<p>The…</p>",
            truncator.words(1, html=True),
        )

        # Test self-closing tags
        truncator = text.Truncator(
            "<br/>The <hr />quick brown fox jumped over the lazy dog."
        )
        self.assertEqual("<br/>The <hr />quick brown…", truncator.words(3, html=True))
        truncator = text.Truncator(
            "<br>The <hr/>quick <em>brown fox</em> jumped over the lazy dog."
        )
        self.assertEqual(
            "<br>The <hr/>quick <em>brown…</em>", truncator.words(3, html=True)
        )

        # Test html entities
        truncator = text.Truncator(
            "<i>Buenos d&iacute;as! &#x00bf;C&oacute;mo est&aacute;?</i>"
        )
        self.assertEqual(
            "<i>Buenos días! ¿Cómo…</i>",
            truncator.words(3, html=True),
        )
        truncator = text.Truncator("<p>I &lt;3 python, what about you?</p>")
        self.assertEqual("<p>I &lt;3 python,…</p>", truncator.words(3, html=True))

<<<<<<< HEAD
=======
        truncator = text.Truncator("foo</p>")
        self.assertEqual("foo</p>", truncator.words(3, html=True))

        # Only open brackets.
        truncator = text.Truncator("<" * 60_000)
        self.assertEqual(truncator.words(1, html=True), "&lt;…")

        # Tags with special chars in attrs.
        truncator = text.Truncator(
            """<i style="margin: 5%; font: *;">Hello, my dear lady!</i>"""
        )
        self.assertEqual(
            """<i style="margin: 5%; font: *;">Hello, my dear…</i>""",
            truncator.words(3, html=True),
        )

        # Tags with special non-latin chars in attrs.
        truncator = text.Truncator("""<p data-x="א">Hello, my dear lady!</p>""")
        self.assertEqual(
            """<p data-x="א">Hello, my dear…</p>""",
            truncator.words(3, html=True),
        )

        # Misplaced brackets.
        truncator = text.Truncator("hello >< world")
        self.assertEqual(truncator.words(1, html=True), "hello…")
        self.assertEqual(truncator.words(2, html=True), "hello &gt;…")
        self.assertEqual(truncator.words(3, html=True), "hello &gt;&lt;…")
        self.assertEqual(truncator.words(4, html=True), "hello &gt;&lt; world")

>>>>>>> 7e39ae5c
    @patch("django.utils.text.Truncator.MAX_LENGTH_HTML", 10_000)
    def test_truncate_words_html_size_limit(self):
        max_len = text.Truncator.MAX_LENGTH_HTML
        bigger_len = text.Truncator.MAX_LENGTH_HTML + 1
        valid_html = "<p>Joel is a slug</p>"  # 4 words
        perf_test_values = [
<<<<<<< HEAD
            ("</a" + "\t" * (max_len - 6) + "//>", None),
            ("</p" + "\t" * bigger_len + "//>", "</p" + "\t" * (max_len - 3) + "…"),
            ("&" * max_len, None),  # no change
            ("&" * bigger_len, "&" * max_len + "…"),
            ("_X<<<<<<<<<<<>", None),
=======
            ("</a" + "\t" * (max_len - 6) + "//>", "</a>"),
            ("</p" + "\t" * bigger_len + "//>", "</p>"),
            ("&" * max_len, ""),
            ("&" * bigger_len, ""),
            ("_X<<<<<<<<<<<>", "_X&lt;&lt;&lt;&lt;&lt;&lt;&lt;&lt;&lt;&lt;&lt;&gt;"),
>>>>>>> 7e39ae5c
            (valid_html * bigger_len, valid_html * 12 + "<p>Joel is…</p>"),  # 50 words
        ]
        for value, expected in perf_test_values:
            with self.subTest(value=value):
                truncator = text.Truncator(value)
<<<<<<< HEAD
                self.assertEqual(
                    expected if expected else value, truncator.words(50, html=True)
                )
=======
                self.assertEqual(expected, truncator.words(50, html=True))
>>>>>>> 7e39ae5c

    def test_wrap(self):
        digits = "1234 67 9"
        self.assertEqual(text.wrap(digits, 100), "1234 67 9")
        self.assertEqual(text.wrap(digits, 9), "1234 67 9")
        self.assertEqual(text.wrap(digits, 8), "1234 67\n9")

        self.assertEqual(text.wrap("short\na long line", 7), "short\na long\nline")
        self.assertEqual(
            text.wrap("do-not-break-long-words please? ok", 8),
            "do-not-break-long-words\nplease?\nok",
        )

        long_word = "l%sng" % ("o" * 20)
        self.assertEqual(text.wrap(long_word, 20), long_word)
        self.assertEqual(
            text.wrap("a %s word" % long_word, 10), "a\n%s\nword" % long_word
        )
        self.assertEqual(text.wrap(lazystr(digits), 100), "1234 67 9")

    def test_normalize_newlines(self):
        self.assertEqual(
            text.normalize_newlines("abc\ndef\rghi\r\n"), "abc\ndef\nghi\n"
        )
        self.assertEqual(text.normalize_newlines("\n\r\r\n\r"), "\n\n\n\n")
        self.assertEqual(text.normalize_newlines("abcdefghi"), "abcdefghi")
        self.assertEqual(text.normalize_newlines(""), "")
        self.assertEqual(
            text.normalize_newlines(lazystr("abc\ndef\rghi\r\n")), "abc\ndef\nghi\n"
        )

    def test_phone2numeric(self):
        numeric = text.phone2numeric("0800 flowers")
        self.assertEqual(numeric, "0800 3569377")
        lazy_numeric = lazystr(text.phone2numeric("0800 flowers"))
        self.assertEqual(lazy_numeric, "0800 3569377")

    def test_slugify(self):
        items = (
            # given - expected - Unicode?
            ("Hello, World!", "hello-world", False),
            ("spam & eggs", "spam-eggs", False),
            (" multiple---dash and  space ", "multiple-dash-and-space", False),
            ("\t whitespace-in-value \n", "whitespace-in-value", False),
            ("underscore_in-value", "underscore_in-value", False),
            ("__strip__underscore-value___", "strip__underscore-value", False),
            ("--strip-dash-value---", "strip-dash-value", False),
            ("__strip-mixed-value---", "strip-mixed-value", False),
            ("_ -strip-mixed-value _-", "strip-mixed-value", False),
            ("spam & ıçüş", "spam-ıçüş", True),
            ("foo ıç bar", "foo-ıç-bar", True),
            ("    foo ıç bar", "foo-ıç-bar", True),
            ("你好", "你好", True),
            ("İstanbul", "istanbul", True),
        )
        for value, output, is_unicode in items:
            with self.subTest(value=value):
                self.assertEqual(text.slugify(value, allow_unicode=is_unicode), output)
        # Interning the result may be useful, e.g. when fed to Path.
        with self.subTest("intern"):
            self.assertEqual(sys.intern(text.slugify("a")), "a")

    def test_unescape_string_literal(self):
        items = [
            ('"abc"', "abc"),
            ("'abc'", "abc"),
            ('"a "bc""', 'a "bc"'),
            ("''ab' c'", "'ab' c"),
        ]
        for value, output in items:
            with self.subTest(value=value):
                self.assertEqual(text.unescape_string_literal(value), output)
                self.assertEqual(text.unescape_string_literal(lazystr(value)), output)

    def test_unescape_string_literal_invalid_value(self):
        items = ["", "abc", "'abc\""]
        for item in items:
            msg = f"Not a string literal: {item!r}"
            with self.assertRaisesMessage(ValueError, msg):
                text.unescape_string_literal(item)

    def test_get_valid_filename(self):
        filename = "^&'@{}[],$=!-#()%+~_123.txt"
        self.assertEqual(text.get_valid_filename(filename), "-_123.txt")
        self.assertEqual(text.get_valid_filename(lazystr(filename)), "-_123.txt")
        msg = "Could not derive file name from '???'"
        with self.assertRaisesMessage(SuspiciousFileOperation, msg):
            text.get_valid_filename("???")
        # After sanitizing this would yield '..'.
        msg = "Could not derive file name from '$.$.$'"
        with self.assertRaisesMessage(SuspiciousFileOperation, msg):
            text.get_valid_filename("$.$.$")

    def test_compress_sequence(self):
        data = [{"key": i} for i in range(10)]
        seq = list(json.JSONEncoder().iterencode(data))
        seq = [s.encode() for s in seq]
        actual_length = len(b"".join(seq))
        out = text.compress_sequence(seq)
        compressed_length = len(b"".join(out))
        self.assertLess(compressed_length, actual_length)

    def test_format_lazy(self):
        self.assertEqual("django/test", format_lazy("{}/{}", "django", lazystr("test")))
        self.assertEqual("django/test", format_lazy("{0}/{1}", *("django", "test")))
        self.assertEqual(
            "django/test", format_lazy("{a}/{b}", **{"a": "django", "b": "test"})
        )
        self.assertEqual(
            "django/test", format_lazy("{a[0]}/{a[1]}", a=("django", "test"))
        )

        t = {}
        s = format_lazy("{0[a]}-{p[a]}", t, p=t)
        t["a"] = lazystr("django")
        self.assertEqual("django-django", s)
        t["a"] = "update"
        self.assertEqual("update-update", s)

        # The format string can be lazy. (string comes from contrib.admin)
        s = format_lazy(
            gettext_lazy("Added {name} “{object}”."),
            name="article",
            object="My first try",
        )
        with override("fr"):
            self.assertEqual("Ajout de article «\xa0My first try\xa0».", s)<|MERGE_RESOLUTION|>--- conflicted
+++ resolved
@@ -95,8 +95,6 @@
             text.Truncator(lazystr("The quick brown fox")).chars(10), "The quick…"
         )
 
-<<<<<<< HEAD
-=======
     def test_truncate_chars_html(self):
         truncator = text.Truncator(
             '<p id="par"><strong><em>The quick brown fox jumped over the lazy dog.</em>'
@@ -138,24 +136,16 @@
         truncator = text.Truncator("foo</p>")
         self.assertEqual("foo</p>", truncator.chars(5, html=True))
 
->>>>>>> 7e39ae5c
     @patch("django.utils.text.Truncator.MAX_LENGTH_HTML", 10_000)
     def test_truncate_chars_html_size_limit(self):
         max_len = text.Truncator.MAX_LENGTH_HTML
         bigger_len = text.Truncator.MAX_LENGTH_HTML + 1
         valid_html = "<p>Joel is a slug</p>"  # 14 chars
         perf_test_values = [
-<<<<<<< HEAD
-            ("</a" + "\t" * (max_len - 6) + "//>", None),
-            ("</p" + "\t" * bigger_len + "//>", "</p" + "\t" * 6 + "…"),
-            ("&" * bigger_len, "&" * 9 + "…"),
-            ("_X<<<<<<<<<<<>", None),
-=======
             ("</a" + "\t" * (max_len - 6) + "//>", "</a>"),
             ("</p" + "\t" * bigger_len + "//>", "</p>"),
             ("&" * bigger_len, ""),
             ("_X<<<<<<<<<<<>", "_X&lt;&lt;&lt;&lt;&lt;&lt;&lt;…"),
->>>>>>> 7e39ae5c
             (valid_html * bigger_len, "<p>Joel is a…</p>"),  # 10 chars
         ]
         for value, expected in perf_test_values:
@@ -299,8 +289,6 @@
         truncator = text.Truncator("<p>I &lt;3 python, what about you?</p>")
         self.assertEqual("<p>I &lt;3 python,…</p>", truncator.words(3, html=True))
 
-<<<<<<< HEAD
-=======
         truncator = text.Truncator("foo</p>")
         self.assertEqual("foo</p>", truncator.words(3, html=True))
 
@@ -331,38 +319,23 @@
         self.assertEqual(truncator.words(3, html=True), "hello &gt;&lt;…")
         self.assertEqual(truncator.words(4, html=True), "hello &gt;&lt; world")
 
->>>>>>> 7e39ae5c
     @patch("django.utils.text.Truncator.MAX_LENGTH_HTML", 10_000)
     def test_truncate_words_html_size_limit(self):
         max_len = text.Truncator.MAX_LENGTH_HTML
         bigger_len = text.Truncator.MAX_LENGTH_HTML + 1
         valid_html = "<p>Joel is a slug</p>"  # 4 words
         perf_test_values = [
-<<<<<<< HEAD
-            ("</a" + "\t" * (max_len - 6) + "//>", None),
-            ("</p" + "\t" * bigger_len + "//>", "</p" + "\t" * (max_len - 3) + "…"),
-            ("&" * max_len, None),  # no change
-            ("&" * bigger_len, "&" * max_len + "…"),
-            ("_X<<<<<<<<<<<>", None),
-=======
             ("</a" + "\t" * (max_len - 6) + "//>", "</a>"),
             ("</p" + "\t" * bigger_len + "//>", "</p>"),
             ("&" * max_len, ""),
             ("&" * bigger_len, ""),
             ("_X<<<<<<<<<<<>", "_X&lt;&lt;&lt;&lt;&lt;&lt;&lt;&lt;&lt;&lt;&lt;&gt;"),
->>>>>>> 7e39ae5c
             (valid_html * bigger_len, valid_html * 12 + "<p>Joel is…</p>"),  # 50 words
         ]
         for value, expected in perf_test_values:
             with self.subTest(value=value):
                 truncator = text.Truncator(value)
-<<<<<<< HEAD
-                self.assertEqual(
-                    expected if expected else value, truncator.words(50, html=True)
-                )
-=======
                 self.assertEqual(expected, truncator.words(50, html=True))
->>>>>>> 7e39ae5c
 
     def test_wrap(self):
         digits = "1234 67 9"
