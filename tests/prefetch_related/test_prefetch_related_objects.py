from django.db.models import Prefetch, prefetch_related_objects
from django.test import TestCase

<<<<<<< HEAD
from .models import (
    Author,
    Book,
    House,
    Reader,
    Room,
)
=======
from .models import Author, Book, House, Reader, Room
>>>>>>> 7e39ae5c


class PrefetchRelatedObjectsTests(TestCase):
    """
    Since prefetch_related_objects() is just the inner part of
    prefetch_related(), only do basic tests to ensure its API hasn't changed.
    """

    @classmethod
    def setUpTestData(cls):
        cls.book1 = Book.objects.create(title="Poems")
        cls.book2 = Book.objects.create(title="Jane Eyre")
        cls.book3 = Book.objects.create(title="Wuthering Heights")
        cls.book4 = Book.objects.create(title="Sense and Sensibility")

        cls.author1 = Author.objects.create(name="Charlotte", first_book=cls.book1)
        cls.author2 = Author.objects.create(name="Anne", first_book=cls.book1)
        cls.author3 = Author.objects.create(name="Emily", first_book=cls.book1)
        cls.author4 = Author.objects.create(name="Jane", first_book=cls.book4)

        cls.book1.authors.add(cls.author1, cls.author2, cls.author3)
        cls.book2.authors.add(cls.author1)
        cls.book3.authors.add(cls.author3)
        cls.book4.authors.add(cls.author4)

        cls.reader1 = Reader.objects.create(name="Amy")
        cls.reader2 = Reader.objects.create(name="Belinda")

        cls.reader1.books_read.add(cls.book1, cls.book4)
        cls.reader2.books_read.add(cls.book2, cls.book4)

        cls.house1 = House.objects.create(name="b1", address="1")
        cls.house2 = House.objects.create(name="b2", address="2")

        cls.room1 = Room.objects.create(name="a1", house=cls.house1)
        cls.room2 = Room.objects.create(name="a2", house=cls.house2)

        cls.house1.main_room = cls.room1
        cls.house1.save()
        cls.house2.main_room = cls.room2
        cls.house2.save()

    def test_unknown(self):
        book1 = Book.objects.get(id=self.book1.id)
        with self.assertRaises(AttributeError):
            prefetch_related_objects([book1], "unknown_attribute")

    def test_m2m_forward(self):
        book1 = Book.objects.get(id=self.book1.id)
        with self.assertNumQueries(1):
            prefetch_related_objects([book1], "authors")

        with self.assertNumQueries(0):
            self.assertCountEqual(
                book1.authors.all(), [self.author1, self.author2, self.author3]
            )

    def test_m2m_reverse(self):
        author1 = Author.objects.get(id=self.author1.id)
        with self.assertNumQueries(1):
            prefetch_related_objects([author1], "books")

        with self.assertNumQueries(0):
            self.assertCountEqual(author1.books.all(), [self.book1, self.book2])

    def test_foreignkey_forward(self):
        authors = list(Author.objects.all())
        with self.assertNumQueries(1) as ctx:
            prefetch_related_objects(authors, "first_book")
        self.assertNotIn("ORDER BY", ctx.captured_queries[0]["sql"])

        with self.assertNumQueries(0):
            [author.first_book for author in authors]

        authors = list(Author.objects.all())
        with self.assertNumQueries(1) as ctx:
            prefetch_related_objects(
                authors,
                Prefetch("first_book", queryset=Book.objects.order_by("-title")),
            )
        self.assertNotIn("ORDER BY", ctx.captured_queries[0]["sql"])

    def test_foreignkey_reverse(self):
        books = list(Book.objects.all())
        with self.assertNumQueries(1) as ctx:
            prefetch_related_objects(books, "first_time_authors")
        self.assertIn("ORDER BY", ctx.captured_queries[0]["sql"])

        with self.assertNumQueries(0):
            [list(book.first_time_authors.all()) for book in books]

        books = list(Book.objects.all())
        with self.assertNumQueries(1) as ctx:
            prefetch_related_objects(
                books,
                Prefetch(
                    "first_time_authors",
                    queryset=Author.objects.order_by("-name"),
                ),
            )
        self.assertIn("ORDER BY", ctx.captured_queries[0]["sql"])

    def test_one_to_one_forward(self):
        houses = list(House.objects.all())
        with self.assertNumQueries(1) as ctx:
            prefetch_related_objects(houses, "main_room")
        self.assertNotIn("ORDER BY", ctx.captured_queries[0]["sql"])

        with self.assertNumQueries(0):
            [house.main_room for house in houses]

        houses = list(House.objects.all())
        with self.assertNumQueries(1) as ctx:
            prefetch_related_objects(
                houses,
                Prefetch("main_room", queryset=Room.objects.order_by("-name")),
            )
        self.assertNotIn("ORDER BY", ctx.captured_queries[0]["sql"])

    def test_one_to_one_reverse(self):
        rooms = list(Room.objects.all())
        with self.assertNumQueries(1) as ctx:
            prefetch_related_objects(rooms, "main_room_of")
        self.assertNotIn("ORDER BY", ctx.captured_queries[0]["sql"])

        with self.assertNumQueries(0):
            [room.main_room_of for room in rooms]

        rooms = list(Room.objects.all())
        with self.assertNumQueries(1) as ctx:
            prefetch_related_objects(
                rooms,
                Prefetch("main_room_of", queryset=House.objects.order_by("-name")),
            )
        self.assertNotIn("ORDER BY", ctx.captured_queries[0]["sql"])

    def test_m2m_then_m2m(self):
        """A m2m can be followed through another m2m."""
        authors = list(Author.objects.all())
        with self.assertNumQueries(2):
            prefetch_related_objects(authors, "books__read_by")

        with self.assertNumQueries(0):
            self.assertEqual(
                [
                    [[str(r) for r in b.read_by.all()] for b in a.books.all()]
                    for a in authors
                ],
                [
                    [["Amy"], ["Belinda"]],  # Charlotte - Poems, Jane Eyre
                    [["Amy"]],  # Anne - Poems
                    [["Amy"], []],  # Emily - Poems, Wuthering Heights
                    [["Amy", "Belinda"]],  # Jane - Sense and Sense
                ],
            )

    def test_prefetch_object(self):
        book1 = Book.objects.get(id=self.book1.id)
        with self.assertNumQueries(1):
            prefetch_related_objects([book1], Prefetch("authors"))

        with self.assertNumQueries(0):
            self.assertCountEqual(
                book1.authors.all(), [self.author1, self.author2, self.author3]
            )

    def test_prefetch_object_twice(self):
        book1 = Book.objects.get(id=self.book1.id)
        book2 = Book.objects.get(id=self.book2.id)
        with self.assertNumQueries(1):
            prefetch_related_objects([book1], Prefetch("authors"))
        with self.assertNumQueries(1):
            prefetch_related_objects([book1, book2], Prefetch("authors"))
        with self.assertNumQueries(0):
            self.assertCountEqual(book2.authors.all(), [self.author1])

    def test_prefetch_object_to_attr(self):
        book1 = Book.objects.get(id=self.book1.id)
        with self.assertNumQueries(1):
            prefetch_related_objects(
                [book1], Prefetch("authors", to_attr="the_authors")
            )

        with self.assertNumQueries(0):
            self.assertCountEqual(
                book1.the_authors, [self.author1, self.author2, self.author3]
            )

    def test_prefetch_object_to_attr_twice(self):
        book1 = Book.objects.get(id=self.book1.id)
        book2 = Book.objects.get(id=self.book2.id)
        with self.assertNumQueries(1):
            prefetch_related_objects(
                [book1],
                Prefetch("authors", to_attr="the_authors"),
            )
        with self.assertNumQueries(1):
            prefetch_related_objects(
                [book1, book2],
                Prefetch("authors", to_attr="the_authors"),
            )
        with self.assertNumQueries(0):
            self.assertCountEqual(book2.the_authors, [self.author1])

    def test_prefetch_queryset(self):
        book1 = Book.objects.get(id=self.book1.id)
        with self.assertNumQueries(1):
            prefetch_related_objects(
                [book1],
                Prefetch(
                    "authors",
                    queryset=Author.objects.filter(
                        id__in=[self.author1.id, self.author2.id]
                    ),
                ),
            )

        with self.assertNumQueries(0):
            self.assertCountEqual(book1.authors.all(), [self.author1, self.author2])

    def test_prefetch_for_many_to_one_relation_and_to_attr(self):

        house = House.objects.create(name="Home sweet home", address="Earth")
        room = Room.objects.create(name="bedroom", house=house)

        with self.assertNumQueries(1):
            qs = Room.objects.select_related("house").prefetch_related(
                Prefetch(
                    "house",
                    to_attr="prefetched_house",
                )
            )
            prefetched_room = qs.get(pk=room.pk)
            assert prefetched_room.pk == room.pk<|MERGE_RESOLUTION|>--- conflicted
+++ resolved
@@ -1,17 +1,7 @@
 from django.db.models import Prefetch, prefetch_related_objects
 from django.test import TestCase
 
-<<<<<<< HEAD
-from .models import (
-    Author,
-    Book,
-    House,
-    Reader,
-    Room,
-)
-=======
 from .models import Author, Book, House, Reader, Room
->>>>>>> 7e39ae5c
 
 
 class PrefetchRelatedObjectsTests(TestCase):
