import math
from decimal import Decimal

from django.core.exceptions import FieldDoesNotExist
from django.db import IntegrityError, connection, migrations, models, transaction
from django.db.migrations.migration import Migration
from django.db.migrations.operations.base import Operation
from django.db.migrations.operations.fields import FieldOperation
from django.db.migrations.state import ModelState, ProjectState
from django.db.models import F
from django.db.models.expressions import Value
from django.db.models.functions import Abs, Concat, Pi
from django.db.transaction import atomic
from django.test import (
    SimpleTestCase,
    override_settings,
    skipIfDBFeature,
    skipUnlessDBFeature,
)
from django.test.utils import CaptureQueriesContext

from .models import FoodManager, FoodQuerySet, UnicodeModel
from .test_base import OperationTestBase


class Mixin:
    pass


class OperationTests(OperationTestBase):
    """
    Tests running the operations and making sure they do what they say they do.
    Each test looks at their state changing, and then their database operation -
    both forwards and backwards.
    """

    def test_create_model(self):
        """
        Tests the CreateModel operation.
        Most other tests use this operation as part of setup, so check failures
        here first.
        """
        operation = migrations.CreateModel(
            "Pony",
            [
                ("id", models.AutoField(primary_key=True)),
                ("pink", models.IntegerField(default=1)),
            ],
        )
        self.assertEqual(operation.describe(), "Create model Pony")
        self.assertEqual(operation.formatted_description(), "+ Create model Pony")
        self.assertEqual(operation.migration_name_fragment, "pony")
        # Test the state alteration
        project_state = ProjectState()
        new_state = project_state.clone()
        operation.state_forwards("test_crmo", new_state)
        self.assertEqual(new_state.models["test_crmo", "pony"].name, "Pony")
        self.assertEqual(len(new_state.models["test_crmo", "pony"].fields), 2)
        # Test the database alteration
        self.assertTableNotExists("test_crmo_pony")
        with connection.schema_editor() as editor:
            operation.database_forwards("test_crmo", editor, project_state, new_state)
        self.assertTableExists("test_crmo_pony")
        # And test reversal
        with connection.schema_editor() as editor:
            operation.database_backwards("test_crmo", editor, new_state, project_state)
        self.assertTableNotExists("test_crmo_pony")
        # And deconstruction
        definition = operation.deconstruct()
        self.assertEqual(definition[0], "CreateModel")
        self.assertEqual(definition[1], [])
        self.assertEqual(sorted(definition[2]), ["fields", "name"])
        # And default manager not in set
        operation = migrations.CreateModel(
            "Foo", fields=[], managers=[("objects", models.Manager())]
        )
        definition = operation.deconstruct()
        self.assertNotIn("managers", definition[2])

    def test_create_model_with_duplicate_field_name(self):
        with self.assertRaisesMessage(
            ValueError, "Found duplicate value pink in CreateModel fields argument."
        ):
            migrations.CreateModel(
                "Pony",
                [
                    ("id", models.AutoField(primary_key=True)),
                    ("pink", models.TextField()),
                    ("pink", models.IntegerField(default=1)),
                ],
            )

    def test_create_model_with_duplicate_base(self):
        message = "Found duplicate value test_crmo.pony in CreateModel bases argument."
        with self.assertRaisesMessage(ValueError, message):
            migrations.CreateModel(
                "Pony",
                fields=[],
                bases=(
                    "test_crmo.Pony",
                    "test_crmo.Pony",
                ),
            )
        with self.assertRaisesMessage(ValueError, message):
            migrations.CreateModel(
                "Pony",
                fields=[],
                bases=(
                    "test_crmo.Pony",
                    "test_crmo.pony",
                ),
            )
        message = (
            "Found duplicate value migrations.unicodemodel in CreateModel bases "
            "argument."
        )
        with self.assertRaisesMessage(ValueError, message):
            migrations.CreateModel(
                "Pony",
                fields=[],
                bases=(
                    UnicodeModel,
                    UnicodeModel,
                ),
            )
        with self.assertRaisesMessage(ValueError, message):
            migrations.CreateModel(
                "Pony",
                fields=[],
                bases=(
                    UnicodeModel,
                    "migrations.unicodemodel",
                ),
            )
        with self.assertRaisesMessage(ValueError, message):
            migrations.CreateModel(
                "Pony",
                fields=[],
                bases=(
                    UnicodeModel,
                    "migrations.UnicodeModel",
                ),
            )
        message = (
            "Found duplicate value <class 'django.db.models.base.Model'> in "
            "CreateModel bases argument."
        )
        with self.assertRaisesMessage(ValueError, message):
            migrations.CreateModel(
                "Pony",
                fields=[],
                bases=(
                    models.Model,
                    models.Model,
                ),
            )
        message = (
            "Found duplicate value <class 'migrations.test_operations.Mixin'> in "
            "CreateModel bases argument."
        )
        with self.assertRaisesMessage(ValueError, message):
            migrations.CreateModel(
                "Pony",
                fields=[],
                bases=(
                    Mixin,
                    Mixin,
                ),
            )

    def test_create_model_with_duplicate_manager_name(self):
        with self.assertRaisesMessage(
            ValueError,
            "Found duplicate value objects in CreateModel managers argument.",
        ):
            migrations.CreateModel(
                "Pony",
                fields=[],
                managers=[
                    ("objects", models.Manager()),
                    ("objects", models.Manager()),
                ],
            )

    def test_create_model_with_unique_after(self):
        """
        Tests the CreateModel operation directly followed by an
        AlterUniqueTogether (bug #22844 - sqlite remake issues)
        """
        operation1 = migrations.CreateModel(
            "Pony",
            [
                ("id", models.AutoField(primary_key=True)),
                ("pink", models.IntegerField(default=1)),
            ],
        )
        operation2 = migrations.CreateModel(
            "Rider",
            [
                ("id", models.AutoField(primary_key=True)),
                ("number", models.IntegerField(default=1)),
                ("pony", models.ForeignKey("test_crmoua.Pony", models.CASCADE)),
            ],
        )
        operation3 = migrations.AlterUniqueTogether(
            "Rider",
            [
                ("number", "pony"),
            ],
        )
        # Test the database alteration
        project_state = ProjectState()
        self.assertTableNotExists("test_crmoua_pony")
        self.assertTableNotExists("test_crmoua_rider")
        with connection.schema_editor() as editor:
            new_state = project_state.clone()
            operation1.state_forwards("test_crmoua", new_state)
            operation1.database_forwards(
                "test_crmoua", editor, project_state, new_state
            )
            project_state, new_state = new_state, new_state.clone()
            operation2.state_forwards("test_crmoua", new_state)
            operation2.database_forwards(
                "test_crmoua", editor, project_state, new_state
            )
            project_state, new_state = new_state, new_state.clone()
            operation3.state_forwards("test_crmoua", new_state)
            operation3.database_forwards(
                "test_crmoua", editor, project_state, new_state
            )
        self.assertTableExists("test_crmoua_pony")
        self.assertTableExists("test_crmoua_rider")

    def test_create_model_m2m(self):
        """
        Test the creation of a model with a ManyToMany field and the
        auto-created "through" model.
        """
        project_state = self.set_up_test_model("test_crmomm")
        operation = migrations.CreateModel(
            "Stable",
            [
                ("id", models.AutoField(primary_key=True)),
                ("ponies", models.ManyToManyField("Pony", related_name="stables")),
            ],
        )
        # Test the state alteration
        new_state = project_state.clone()
        operation.state_forwards("test_crmomm", new_state)
        # Test the database alteration
        self.assertTableNotExists("test_crmomm_stable_ponies")
        with connection.schema_editor() as editor:
            operation.database_forwards("test_crmomm", editor, project_state, new_state)
        self.assertTableExists("test_crmomm_stable")
        self.assertTableExists("test_crmomm_stable_ponies")
        self.assertColumnNotExists("test_crmomm_stable", "ponies")
        # Make sure the M2M field actually works
        with atomic():
            Pony = new_state.apps.get_model("test_crmomm", "Pony")
            Stable = new_state.apps.get_model("test_crmomm", "Stable")
            stable = Stable.objects.create()
            p1 = Pony.objects.create(pink=False, weight=4.55)
            p2 = Pony.objects.create(pink=True, weight=5.43)
            stable.ponies.add(p1, p2)
            self.assertEqual(stable.ponies.count(), 2)
            stable.ponies.all().delete()
        # And test reversal
        with connection.schema_editor() as editor:
            operation.database_backwards(
                "test_crmomm", editor, new_state, project_state
            )
        self.assertTableNotExists("test_crmomm_stable")
        self.assertTableNotExists("test_crmomm_stable_ponies")

    @skipUnlessDBFeature("supports_collation_on_charfield", "supports_foreign_keys")
    def test_create_fk_models_to_pk_field_db_collation(self):
        """Creation of models with a FK to a PK with db_collation."""
        collation = connection.features.test_collations.get("non_default")
        if not collation:
            self.skipTest("Language collations are not supported.")

        app_label = "test_cfkmtopkfdbc"
        operations = [
            migrations.CreateModel(
                "Pony",
                [
                    (
                        "id",
                        models.CharField(
                            primary_key=True,
                            max_length=10,
                            db_collation=collation,
                        ),
                    ),
                ],
            )
        ]
        project_state = self.apply_operations(app_label, ProjectState(), operations)
        # ForeignKey.
        new_state = project_state.clone()
        operation = migrations.CreateModel(
            "Rider",
            [
                ("id", models.AutoField(primary_key=True)),
                ("pony", models.ForeignKey("Pony", models.CASCADE)),
            ],
        )
        operation.state_forwards(app_label, new_state)
        with connection.schema_editor() as editor:
            operation.database_forwards(app_label, editor, project_state, new_state)
        self.assertColumnCollation(f"{app_label}_rider", "pony_id", collation)
        # Reversal.
        with connection.schema_editor() as editor:
            operation.database_backwards(app_label, editor, new_state, project_state)
        # OneToOneField.
        new_state = project_state.clone()
        operation = migrations.CreateModel(
            "ShetlandPony",
            [
                (
                    "pony",
                    models.OneToOneField("Pony", models.CASCADE, primary_key=True),
                ),
                ("cuteness", models.IntegerField(default=1)),
            ],
        )
        operation.state_forwards(app_label, new_state)
        with connection.schema_editor() as editor:
            operation.database_forwards(app_label, editor, project_state, new_state)
        self.assertColumnCollation(f"{app_label}_shetlandpony", "pony_id", collation)
        # Reversal.
        with connection.schema_editor() as editor:
            operation.database_backwards(app_label, editor, new_state, project_state)

    def test_create_model_inheritance(self):
        """
        Tests the CreateModel operation on a multi-table inheritance setup.
        """
        project_state = self.set_up_test_model("test_crmoih")
        # Test the state alteration
        operation = migrations.CreateModel(
            "ShetlandPony",
            [
                (
                    "pony_ptr",
                    models.OneToOneField(
                        "test_crmoih.Pony",
                        models.CASCADE,
                        auto_created=True,
                        primary_key=True,
                        to_field="id",
                        serialize=False,
                    ),
                ),
                ("cuteness", models.IntegerField(default=1)),
            ],
        )
        new_state = project_state.clone()
        operation.state_forwards("test_crmoih", new_state)
        self.assertIn(("test_crmoih", "shetlandpony"), new_state.models)
        # Test the database alteration
        self.assertTableNotExists("test_crmoih_shetlandpony")
        with connection.schema_editor() as editor:
            operation.database_forwards("test_crmoih", editor, project_state, new_state)
        self.assertTableExists("test_crmoih_shetlandpony")
        # And test reversal
        with connection.schema_editor() as editor:
            operation.database_backwards(
                "test_crmoih", editor, new_state, project_state
            )
        self.assertTableNotExists("test_crmoih_shetlandpony")

    def test_create_proxy_model(self):
        """
        CreateModel ignores proxy models.
        """
        project_state = self.set_up_test_model("test_crprmo")
        # Test the state alteration
        operation = migrations.CreateModel(
            "ProxyPony",
            [],
            options={"proxy": True},
            bases=("test_crprmo.Pony",),
        )
        self.assertEqual(operation.describe(), "Create proxy model ProxyPony")
        new_state = project_state.clone()
        operation.state_forwards("test_crprmo", new_state)
        self.assertIn(("test_crprmo", "proxypony"), new_state.models)
        # Test the database alteration
        self.assertTableNotExists("test_crprmo_proxypony")
        self.assertTableExists("test_crprmo_pony")
        with connection.schema_editor() as editor:
            operation.database_forwards("test_crprmo", editor, project_state, new_state)
        self.assertTableNotExists("test_crprmo_proxypony")
        self.assertTableExists("test_crprmo_pony")
        # And test reversal
        with connection.schema_editor() as editor:
            operation.database_backwards(
                "test_crprmo", editor, new_state, project_state
            )
        self.assertTableNotExists("test_crprmo_proxypony")
        self.assertTableExists("test_crprmo_pony")
        # And deconstruction
        definition = operation.deconstruct()
        self.assertEqual(definition[0], "CreateModel")
        self.assertEqual(definition[1], [])
        self.assertEqual(sorted(definition[2]), ["bases", "fields", "name", "options"])

    def test_create_unmanaged_model(self):
        """
        CreateModel ignores unmanaged models.
        """
        project_state = self.set_up_test_model("test_crummo")
        # Test the state alteration
        operation = migrations.CreateModel(
            "UnmanagedPony",
            [],
            options={"proxy": True},
            bases=("test_crummo.Pony",),
        )
        self.assertEqual(operation.describe(), "Create proxy model UnmanagedPony")
        new_state = project_state.clone()
        operation.state_forwards("test_crummo", new_state)
        self.assertIn(("test_crummo", "unmanagedpony"), new_state.models)
        # Test the database alteration
        self.assertTableNotExists("test_crummo_unmanagedpony")
        self.assertTableExists("test_crummo_pony")
        with connection.schema_editor() as editor:
            operation.database_forwards("test_crummo", editor, project_state, new_state)
        self.assertTableNotExists("test_crummo_unmanagedpony")
        self.assertTableExists("test_crummo_pony")
        # And test reversal
        with connection.schema_editor() as editor:
            operation.database_backwards(
                "test_crummo", editor, new_state, project_state
            )
        self.assertTableNotExists("test_crummo_unmanagedpony")
        self.assertTableExists("test_crummo_pony")

    @skipUnlessDBFeature("supports_table_check_constraints")
    def test_create_model_with_constraint(self):
        where = models.Q(pink__gt=2)
        check_constraint = models.CheckConstraint(
            condition=where, name="test_constraint_pony_pink_gt_2"
        )
        operation = migrations.CreateModel(
            "Pony",
            [
                ("id", models.AutoField(primary_key=True)),
                ("pink", models.IntegerField(default=3)),
            ],
            options={"constraints": [check_constraint]},
        )

        # Test the state alteration
        project_state = ProjectState()
        new_state = project_state.clone()
        operation.state_forwards("test_crmo", new_state)
        self.assertEqual(
            len(new_state.models["test_crmo", "pony"].options["constraints"]), 1
        )

        # Test database alteration
        self.assertTableNotExists("test_crmo_pony")
        with connection.schema_editor() as editor:
            operation.database_forwards("test_crmo", editor, project_state, new_state)
        self.assertTableExists("test_crmo_pony")
        with connection.cursor() as cursor:
            with self.assertRaises(IntegrityError):
                cursor.execute("INSERT INTO test_crmo_pony (id, pink) VALUES (1, 1)")

        # Test reversal
        with connection.schema_editor() as editor:
            operation.database_backwards("test_crmo", editor, new_state, project_state)
        self.assertTableNotExists("test_crmo_pony")

        # Test deconstruction
        definition = operation.deconstruct()
        self.assertEqual(definition[0], "CreateModel")
        self.assertEqual(definition[1], [])
        self.assertEqual(definition[2]["options"]["constraints"], [check_constraint])

    @skipUnlessDBFeature("supports_table_check_constraints")
    def test_create_model_with_boolean_expression_in_check_constraint(self):
        app_label = "test_crmobechc"
        rawsql_constraint = models.CheckConstraint(
            condition=models.expressions.RawSQL(
                "price < %s", (1000,), output_field=models.BooleanField()
            ),
            name=f"{app_label}_price_lt_1000_raw",
        )
        wrapper_constraint = models.CheckConstraint(
            condition=models.expressions.ExpressionWrapper(
                models.Q(price__gt=500) | models.Q(price__lt=500),
                output_field=models.BooleanField(),
            ),
            name=f"{app_label}_price_neq_500_wrap",
        )
        operation = migrations.CreateModel(
            "Product",
            [
                ("id", models.AutoField(primary_key=True)),
                ("price", models.IntegerField(null=True)),
            ],
            options={"constraints": [rawsql_constraint, wrapper_constraint]},
        )

        project_state = ProjectState()
        new_state = project_state.clone()
        operation.state_forwards(app_label, new_state)
        # Add table.
        self.assertTableNotExists(app_label)
        with connection.schema_editor() as editor:
            operation.database_forwards(app_label, editor, project_state, new_state)
        self.assertTableExists(f"{app_label}_product")
        insert_sql = f"INSERT INTO {app_label}_product (id, price) VALUES (%d, %d)"
        with connection.cursor() as cursor:
            with self.assertRaises(IntegrityError):
                cursor.execute(insert_sql % (1, 1000))
            cursor.execute(insert_sql % (1, 999))
            with self.assertRaises(IntegrityError):
                cursor.execute(insert_sql % (2, 500))
            cursor.execute(insert_sql % (2, 499))

    def test_create_model_with_partial_unique_constraint(self):
        partial_unique_constraint = models.UniqueConstraint(
            fields=["pink"],
            condition=models.Q(weight__gt=5),
            name="test_constraint_pony_pink_for_weight_gt_5_uniq",
        )
        operation = migrations.CreateModel(
            "Pony",
            [
                ("id", models.AutoField(primary_key=True)),
                ("pink", models.IntegerField(default=3)),
                ("weight", models.FloatField()),
            ],
            options={"constraints": [partial_unique_constraint]},
        )
        # Test the state alteration
        project_state = ProjectState()
        new_state = project_state.clone()
        operation.state_forwards("test_crmo", new_state)
        self.assertEqual(
            len(new_state.models["test_crmo", "pony"].options["constraints"]), 1
        )
        # Test database alteration
        self.assertTableNotExists("test_crmo_pony")
        with connection.schema_editor() as editor:
            operation.database_forwards("test_crmo", editor, project_state, new_state)
        self.assertTableExists("test_crmo_pony")
        # Test constraint works
        Pony = new_state.apps.get_model("test_crmo", "Pony")
        Pony.objects.create(pink=1, weight=4.0)
        Pony.objects.create(pink=1, weight=4.0)
        Pony.objects.create(pink=1, weight=6.0)
        if connection.features.supports_partial_indexes:
            with self.assertRaises(IntegrityError):
                Pony.objects.create(pink=1, weight=7.0)
        else:
            Pony.objects.create(pink=1, weight=7.0)
        # Test reversal
        with connection.schema_editor() as editor:
            operation.database_backwards("test_crmo", editor, new_state, project_state)
        self.assertTableNotExists("test_crmo_pony")
        # Test deconstruction
        definition = operation.deconstruct()
        self.assertEqual(definition[0], "CreateModel")
        self.assertEqual(definition[1], [])
        self.assertEqual(
            definition[2]["options"]["constraints"], [partial_unique_constraint]
        )

    def test_create_model_with_deferred_unique_constraint(self):
        deferred_unique_constraint = models.UniqueConstraint(
            fields=["pink"],
            name="deferrable_pink_constraint",
            deferrable=models.Deferrable.DEFERRED,
        )
        operation = migrations.CreateModel(
            "Pony",
            [
                ("id", models.AutoField(primary_key=True)),
                ("pink", models.IntegerField(default=3)),
            ],
            options={"constraints": [deferred_unique_constraint]},
        )
        project_state = ProjectState()
        new_state = project_state.clone()
        operation.state_forwards("test_crmo", new_state)
        self.assertEqual(
            len(new_state.models["test_crmo", "pony"].options["constraints"]), 1
        )
        self.assertTableNotExists("test_crmo_pony")
        # Create table.
        with connection.schema_editor() as editor:
            operation.database_forwards("test_crmo", editor, project_state, new_state)
        self.assertTableExists("test_crmo_pony")
        Pony = new_state.apps.get_model("test_crmo", "Pony")
        Pony.objects.create(pink=1)
        if connection.features.supports_deferrable_unique_constraints:
            # Unique constraint is deferred.
            with transaction.atomic():
                obj = Pony.objects.create(pink=1)
                obj.pink = 2
                obj.save()
            # Constraint behavior can be changed with SET CONSTRAINTS.
            with self.assertRaises(IntegrityError):
                with transaction.atomic(), connection.cursor() as cursor:
                    quoted_name = connection.ops.quote_name(
                        deferred_unique_constraint.name
                    )
                    cursor.execute("SET CONSTRAINTS %s IMMEDIATE" % quoted_name)
                    obj = Pony.objects.create(pink=1)
                    obj.pink = 3
                    obj.save()
        else:
            Pony.objects.create(pink=1)
        # Reversal.
        with connection.schema_editor() as editor:
            operation.database_backwards("test_crmo", editor, new_state, project_state)
        self.assertTableNotExists("test_crmo_pony")
        # Deconstruction.
        definition = operation.deconstruct()
        self.assertEqual(definition[0], "CreateModel")
        self.assertEqual(definition[1], [])
        self.assertEqual(
            definition[2]["options"]["constraints"],
            [deferred_unique_constraint],
        )

    @skipUnlessDBFeature("supports_covering_indexes")
    def test_create_model_with_covering_unique_constraint(self):
        covering_unique_constraint = models.UniqueConstraint(
            fields=["pink"],
            include=["weight"],
            name="test_constraint_pony_pink_covering_weight",
        )
        operation = migrations.CreateModel(
            "Pony",
            [
                ("id", models.AutoField(primary_key=True)),
                ("pink", models.IntegerField(default=3)),
                ("weight", models.FloatField()),
            ],
            options={"constraints": [covering_unique_constraint]},
        )
        project_state = ProjectState()
        new_state = project_state.clone()
        operation.state_forwards("test_crmo", new_state)
        self.assertEqual(
            len(new_state.models["test_crmo", "pony"].options["constraints"]), 1
        )
        self.assertTableNotExists("test_crmo_pony")
        # Create table.
        with connection.schema_editor() as editor:
            operation.database_forwards("test_crmo", editor, project_state, new_state)
        self.assertTableExists("test_crmo_pony")
        Pony = new_state.apps.get_model("test_crmo", "Pony")
        Pony.objects.create(pink=1, weight=4.0)
        with self.assertRaises(IntegrityError):
            Pony.objects.create(pink=1, weight=7.0)
        # Reversal.
        with connection.schema_editor() as editor:
            operation.database_backwards("test_crmo", editor, new_state, project_state)
        self.assertTableNotExists("test_crmo_pony")
        # Deconstruction.
        definition = operation.deconstruct()
        self.assertEqual(definition[0], "CreateModel")
        self.assertEqual(definition[1], [])
        self.assertEqual(
            definition[2]["options"]["constraints"],
            [covering_unique_constraint],
        )

    def test_create_model_managers(self):
        """
        The managers on a model are set.
        """
        project_state = self.set_up_test_model("test_cmoma")
        # Test the state alteration
        operation = migrations.CreateModel(
            "Food",
            fields=[
                ("id", models.AutoField(primary_key=True)),
            ],
            managers=[
                ("food_qs", FoodQuerySet.as_manager()),
                ("food_mgr", FoodManager("a", "b")),
                ("food_mgr_kwargs", FoodManager("x", "y", 3, 4)),
            ],
        )
        self.assertEqual(operation.describe(), "Create model Food")
        new_state = project_state.clone()
        operation.state_forwards("test_cmoma", new_state)
        self.assertIn(("test_cmoma", "food"), new_state.models)
        managers = new_state.models["test_cmoma", "food"].managers
        self.assertEqual(managers[0][0], "food_qs")
        self.assertIsInstance(managers[0][1], models.Manager)
        self.assertEqual(managers[1][0], "food_mgr")
        self.assertIsInstance(managers[1][1], FoodManager)
        self.assertEqual(managers[1][1].args, ("a", "b", 1, 2))
        self.assertEqual(managers[2][0], "food_mgr_kwargs")
        self.assertIsInstance(managers[2][1], FoodManager)
        self.assertEqual(managers[2][1].args, ("x", "y", 3, 4))

    def test_delete_model(self):
        """
        Tests the DeleteModel operation.
        """
        project_state = self.set_up_test_model("test_dlmo")
        # Test the state alteration
        operation = migrations.DeleteModel("Pony")
        self.assertEqual(operation.describe(), "Delete model Pony")
        self.assertEqual(operation.formatted_description(), "- Delete model Pony")
        self.assertEqual(operation.migration_name_fragment, "delete_pony")
        new_state = project_state.clone()
        operation.state_forwards("test_dlmo", new_state)
        self.assertNotIn(("test_dlmo", "pony"), new_state.models)
        # Test the database alteration
        self.assertTableExists("test_dlmo_pony")
        with connection.schema_editor() as editor:
            operation.database_forwards("test_dlmo", editor, project_state, new_state)
        self.assertTableNotExists("test_dlmo_pony")
        # And test reversal
        with connection.schema_editor() as editor:
            operation.database_backwards("test_dlmo", editor, new_state, project_state)
        self.assertTableExists("test_dlmo_pony")
        # And deconstruction
        definition = operation.deconstruct()
        self.assertEqual(definition[0], "DeleteModel")
        self.assertEqual(definition[1], [])
        self.assertEqual(list(definition[2]), ["name"])

    def test_delete_proxy_model(self):
        """
        Tests the DeleteModel operation ignores proxy models.
        """
        project_state = self.set_up_test_model("test_dlprmo", proxy_model=True)
        # Test the state alteration
        operation = migrations.DeleteModel("ProxyPony")
        new_state = project_state.clone()
        operation.state_forwards("test_dlprmo", new_state)
        self.assertIn(("test_dlprmo", "proxypony"), project_state.models)
        self.assertNotIn(("test_dlprmo", "proxypony"), new_state.models)
        # Test the database alteration
        self.assertTableExists("test_dlprmo_pony")
        self.assertTableNotExists("test_dlprmo_proxypony")
        with connection.schema_editor() as editor:
            operation.database_forwards("test_dlprmo", editor, project_state, new_state)
        self.assertTableExists("test_dlprmo_pony")
        self.assertTableNotExists("test_dlprmo_proxypony")
        # And test reversal
        with connection.schema_editor() as editor:
            operation.database_backwards(
                "test_dlprmo", editor, new_state, project_state
            )
        self.assertTableExists("test_dlprmo_pony")
        self.assertTableNotExists("test_dlprmo_proxypony")

    def test_delete_mti_model(self):
        project_state = self.set_up_test_model("test_dlmtimo", mti_model=True)
        # Test the state alteration
        operation = migrations.DeleteModel("ShetlandPony")
        new_state = project_state.clone()
        operation.state_forwards("test_dlmtimo", new_state)
        self.assertIn(("test_dlmtimo", "shetlandpony"), project_state.models)
        self.assertNotIn(("test_dlmtimo", "shetlandpony"), new_state.models)
        # Test the database alteration
        self.assertTableExists("test_dlmtimo_pony")
        self.assertTableExists("test_dlmtimo_shetlandpony")
        self.assertColumnExists("test_dlmtimo_shetlandpony", "pony_ptr_id")
        with connection.schema_editor() as editor:
            operation.database_forwards(
                "test_dlmtimo", editor, project_state, new_state
            )
        self.assertTableExists("test_dlmtimo_pony")
        self.assertTableNotExists("test_dlmtimo_shetlandpony")
        # And test reversal
        with connection.schema_editor() as editor:
            operation.database_backwards(
                "test_dlmtimo", editor, new_state, project_state
            )
        self.assertTableExists("test_dlmtimo_pony")
        self.assertTableExists("test_dlmtimo_shetlandpony")
        self.assertColumnExists("test_dlmtimo_shetlandpony", "pony_ptr_id")

    def test_rename_model(self):
        """
        Tests the RenameModel operation.
        """
        project_state = self.set_up_test_model("test_rnmo", related_model=True)
        # Test the state alteration
        operation = migrations.RenameModel("Pony", "Horse")
        self.assertEqual(operation.describe(), "Rename model Pony to Horse")
        self.assertEqual(
            operation.formatted_description(), "~ Rename model Pony to Horse"
        )
        self.assertEqual(operation.migration_name_fragment, "rename_pony_horse")
        # Test initial state and database
        self.assertIn(("test_rnmo", "pony"), project_state.models)
        self.assertNotIn(("test_rnmo", "horse"), project_state.models)
        self.assertTableExists("test_rnmo_pony")
        self.assertTableNotExists("test_rnmo_horse")
        if connection.features.supports_foreign_keys:
            self.assertFKExists(
                "test_rnmo_rider", ["pony_id"], ("test_rnmo_pony", "id")
            )
            self.assertFKNotExists(
                "test_rnmo_rider", ["pony_id"], ("test_rnmo_horse", "id")
            )
        # Migrate forwards
        new_state = project_state.clone()
        new_state = self.apply_operations("test_rnmo", new_state, [operation])
        # Test new state and database
        self.assertNotIn(("test_rnmo", "pony"), new_state.models)
        self.assertIn(("test_rnmo", "horse"), new_state.models)
        # RenameModel also repoints all incoming FKs and M2Ms
        self.assertEqual(
            new_state.models["test_rnmo", "rider"].fields["pony"].remote_field.model,
            "test_rnmo.Horse",
        )
        self.assertTableNotExists("test_rnmo_pony")
        self.assertTableExists("test_rnmo_horse")
        if connection.features.supports_foreign_keys:
            self.assertFKNotExists(
                "test_rnmo_rider", ["pony_id"], ("test_rnmo_pony", "id")
            )
            self.assertFKExists(
                "test_rnmo_rider", ["pony_id"], ("test_rnmo_horse", "id")
            )
        # Migrate backwards
        original_state = self.unapply_operations(
            "test_rnmo", project_state, [operation]
        )
        # Test original state and database
        self.assertIn(("test_rnmo", "pony"), original_state.models)
        self.assertNotIn(("test_rnmo", "horse"), original_state.models)
        self.assertEqual(
            original_state.models["test_rnmo", "rider"]
            .fields["pony"]
            .remote_field.model,
            "Pony",
        )
        self.assertTableExists("test_rnmo_pony")
        self.assertTableNotExists("test_rnmo_horse")
        if connection.features.supports_foreign_keys:
            self.assertFKExists(
                "test_rnmo_rider", ["pony_id"], ("test_rnmo_pony", "id")
            )
            self.assertFKNotExists(
                "test_rnmo_rider", ["pony_id"], ("test_rnmo_horse", "id")
            )
        # And deconstruction
        definition = operation.deconstruct()
        self.assertEqual(definition[0], "RenameModel")
        self.assertEqual(definition[1], [])
        self.assertEqual(definition[2], {"old_name": "Pony", "new_name": "Horse"})

    def test_rename_model_state_forwards(self):
        """
        RenameModel operations shouldn't trigger the caching of rendered apps
        on state without prior apps.
        """
        state = ProjectState()
        state.add_model(ModelState("migrations", "Foo", []))
        operation = migrations.RenameModel("Foo", "Bar")
        operation.state_forwards("migrations", state)
        self.assertNotIn("apps", state.__dict__)
        self.assertNotIn(("migrations", "foo"), state.models)
        self.assertIn(("migrations", "bar"), state.models)
        # Now with apps cached.
        apps = state.apps
        operation = migrations.RenameModel("Bar", "Foo")
        operation.state_forwards("migrations", state)
        self.assertIs(state.apps, apps)
        self.assertNotIn(("migrations", "bar"), state.models)
        self.assertIn(("migrations", "foo"), state.models)

    def test_rename_model_with_self_referential_fk(self):
        """
        Tests the RenameModel operation on model with self referential FK.
        """
        project_state = self.set_up_test_model("test_rmwsrf", related_model=True)
        # Test the state alteration
        operation = migrations.RenameModel("Rider", "HorseRider")
        self.assertEqual(operation.describe(), "Rename model Rider to HorseRider")
        new_state = project_state.clone()
        operation.state_forwards("test_rmwsrf", new_state)
        self.assertNotIn(("test_rmwsrf", "rider"), new_state.models)
        self.assertIn(("test_rmwsrf", "horserider"), new_state.models)
        # Remember, RenameModel also repoints all incoming FKs and M2Ms
        self.assertEqual(
            "self",
            new_state.models["test_rmwsrf", "horserider"]
            .fields["friend"]
            .remote_field.model,
        )
        HorseRider = new_state.apps.get_model("test_rmwsrf", "horserider")
        self.assertIs(
            HorseRider._meta.get_field("horserider").remote_field.model, HorseRider
        )
        # Test the database alteration
        self.assertTableExists("test_rmwsrf_rider")
        self.assertTableNotExists("test_rmwsrf_horserider")
        if connection.features.supports_foreign_keys:
            self.assertFKExists(
                "test_rmwsrf_rider", ["friend_id"], ("test_rmwsrf_rider", "id")
            )
            self.assertFKNotExists(
                "test_rmwsrf_rider", ["friend_id"], ("test_rmwsrf_horserider", "id")
            )
        with connection.schema_editor() as editor:
            operation.database_forwards("test_rmwsrf", editor, project_state, new_state)
        self.assertTableNotExists("test_rmwsrf_rider")
        self.assertTableExists("test_rmwsrf_horserider")
        if connection.features.supports_foreign_keys:
            self.assertFKNotExists(
                "test_rmwsrf_horserider", ["friend_id"], ("test_rmwsrf_rider", "id")
            )
            self.assertFKExists(
                "test_rmwsrf_horserider",
                ["friend_id"],
                ("test_rmwsrf_horserider", "id"),
            )
        # And test reversal
        with connection.schema_editor() as editor:
            operation.database_backwards(
                "test_rmwsrf", editor, new_state, project_state
            )
        self.assertTableExists("test_rmwsrf_rider")
        self.assertTableNotExists("test_rmwsrf_horserider")
        if connection.features.supports_foreign_keys:
            self.assertFKExists(
                "test_rmwsrf_rider", ["friend_id"], ("test_rmwsrf_rider", "id")
            )
            self.assertFKNotExists(
                "test_rmwsrf_rider", ["friend_id"], ("test_rmwsrf_horserider", "id")
            )

    def test_rename_model_with_superclass_fk(self):
        """
        Tests the RenameModel operation on a model which has a superclass that
        has a foreign key.
        """
        project_state = self.set_up_test_model(
            "test_rmwsc", related_model=True, mti_model=True
        )
        # Test the state alteration
        operation = migrations.RenameModel("ShetlandPony", "LittleHorse")
        self.assertEqual(
            operation.describe(), "Rename model ShetlandPony to LittleHorse"
        )
        new_state = project_state.clone()
        operation.state_forwards("test_rmwsc", new_state)
        self.assertNotIn(("test_rmwsc", "shetlandpony"), new_state.models)
        self.assertIn(("test_rmwsc", "littlehorse"), new_state.models)
        # RenameModel shouldn't repoint the superclass's relations, only local ones
        self.assertEqual(
            project_state.models["test_rmwsc", "rider"]
            .fields["pony"]
            .remote_field.model,
            new_state.models["test_rmwsc", "rider"].fields["pony"].remote_field.model,
        )
        # Before running the migration we have a table for Shetland Pony, not
        # Little Horse.
        self.assertTableExists("test_rmwsc_shetlandpony")
        self.assertTableNotExists("test_rmwsc_littlehorse")
        if connection.features.supports_foreign_keys:
            # and the foreign key on rider points to pony, not shetland pony
            self.assertFKExists(
                "test_rmwsc_rider", ["pony_id"], ("test_rmwsc_pony", "id")
            )
            self.assertFKNotExists(
                "test_rmwsc_rider", ["pony_id"], ("test_rmwsc_shetlandpony", "id")
            )
        with connection.schema_editor() as editor:
            operation.database_forwards("test_rmwsc", editor, project_state, new_state)
        # Now we have a little horse table, not shetland pony
        self.assertTableNotExists("test_rmwsc_shetlandpony")
        self.assertTableExists("test_rmwsc_littlehorse")
        if connection.features.supports_foreign_keys:
            # but the Foreign keys still point at pony, not little horse
            self.assertFKExists(
                "test_rmwsc_rider", ["pony_id"], ("test_rmwsc_pony", "id")
            )
            self.assertFKNotExists(
                "test_rmwsc_rider", ["pony_id"], ("test_rmwsc_littlehorse", "id")
            )

    def test_rename_model_no_relations_with_db_table_noop(self):
        app_label = "test_rmwdbtnoop"
        project_state = self.set_up_test_model(app_label, db_table="my_pony")
        operation = migrations.RenameModel("Pony", "LittleHorse")
        new_state = project_state.clone()
        operation.state_forwards(app_label, new_state)
        with connection.schema_editor() as editor, self.assertNumQueries(0):
            operation.database_forwards(app_label, editor, project_state, new_state)

    @skipUnlessDBFeature("supports_foreign_keys")
    def test_rename_model_with_db_table_and_fk_noop(self):
        app_label = "test_rmwdbtfk"
        project_state = self.set_up_test_model(
            app_label, db_table="my_pony", related_model=True
        )
        new_state = project_state.clone()
        operation = migrations.RenameModel("Pony", "LittleHorse")
        operation.state_forwards(app_label, new_state)
        with connection.schema_editor() as editor, self.assertNumQueries(0):
            operation.database_forwards(app_label, editor, project_state, new_state)

    def test_rename_model_with_self_referential_m2m(self):
        app_label = "test_rename_model_with_self_referential_m2m"

        project_state = self.apply_operations(
            app_label,
            ProjectState(),
            operations=[
                migrations.CreateModel(
                    "ReflexivePony",
                    fields=[
                        ("id", models.AutoField(primary_key=True)),
                        ("ponies", models.ManyToManyField("self")),
                    ],
                ),
            ],
        )
        project_state = self.apply_operations(
            app_label,
            project_state,
            operations=[
                migrations.RenameModel("ReflexivePony", "ReflexivePony2"),
            ],
        )
        Pony = project_state.apps.get_model(app_label, "ReflexivePony2")
        pony = Pony.objects.create()
        pony.ponies.add(pony)

    def test_rename_model_with_m2m(self):
        app_label = "test_rename_model_with_m2m"
        project_state = self.apply_operations(
            app_label,
            ProjectState(),
            operations=[
                migrations.CreateModel(
                    "Rider",
                    fields=[
                        ("id", models.AutoField(primary_key=True)),
                    ],
                ),
                migrations.CreateModel(
                    "Pony",
                    fields=[
                        ("id", models.AutoField(primary_key=True)),
                        ("riders", models.ManyToManyField("Rider")),
                    ],
                ),
            ],
        )
        Pony = project_state.apps.get_model(app_label, "Pony")
        Rider = project_state.apps.get_model(app_label, "Rider")
        pony = Pony.objects.create()
        rider = Rider.objects.create()
        pony.riders.add(rider)

        project_state = self.apply_operations(
            app_label,
            project_state,
            operations=[
                migrations.RenameModel("Pony", "Pony2"),
            ],
        )
        Pony = project_state.apps.get_model(app_label, "Pony2")
        Rider = project_state.apps.get_model(app_label, "Rider")
        pony = Pony.objects.create()
        rider = Rider.objects.create()
        pony.riders.add(rider)
        self.assertEqual(Pony.objects.count(), 2)
        self.assertEqual(Rider.objects.count(), 2)
        self.assertEqual(
            Pony._meta.get_field("riders").remote_field.through.objects.count(), 2
        )

    def test_rename_model_with_m2m_models_in_different_apps_with_same_name(self):
        app_label_1 = "test_rmw_m2m_1"
        app_label_2 = "test_rmw_m2m_2"
        project_state = self.apply_operations(
            app_label_1,
            ProjectState(),
            operations=[
                migrations.CreateModel(
                    "Rider",
                    fields=[
                        ("id", models.AutoField(primary_key=True)),
                    ],
                ),
            ],
        )
        project_state = self.apply_operations(
            app_label_2,
            project_state,
            operations=[
                migrations.CreateModel(
                    "Rider",
                    fields=[
                        ("id", models.AutoField(primary_key=True)),
                        ("riders", models.ManyToManyField(f"{app_label_1}.Rider")),
                    ],
                ),
            ],
        )
        m2m_table = f"{app_label_2}_rider_riders"
        self.assertColumnExists(m2m_table, "from_rider_id")
        self.assertColumnExists(m2m_table, "to_rider_id")

        Rider_1 = project_state.apps.get_model(app_label_1, "Rider")
        Rider_2 = project_state.apps.get_model(app_label_2, "Rider")
        rider_2 = Rider_2.objects.create()
        rider_2.riders.add(Rider_1.objects.create())
        # Rename model.
        project_state_2 = project_state.clone()
        project_state = self.apply_operations(
            app_label_2,
            project_state,
            operations=[migrations.RenameModel("Rider", "Pony")],
        )

        m2m_table = f"{app_label_2}_pony_riders"
        self.assertColumnExists(m2m_table, "pony_id")
        self.assertColumnExists(m2m_table, "rider_id")

        Rider_1 = project_state.apps.get_model(app_label_1, "Rider")
        Rider_2 = project_state.apps.get_model(app_label_2, "Pony")
        rider_2 = Rider_2.objects.create()
        rider_2.riders.add(Rider_1.objects.create())
        self.assertEqual(Rider_1.objects.count(), 2)
        self.assertEqual(Rider_2.objects.count(), 2)
        self.assertEqual(
            Rider_2._meta.get_field("riders").remote_field.through.objects.count(), 2
        )
        # Reversal.
        self.unapply_operations(
            app_label_2,
            project_state_2,
            operations=[migrations.RenameModel("Rider", "Pony")],
        )
        m2m_table = f"{app_label_2}_rider_riders"
        self.assertColumnExists(m2m_table, "to_rider_id")
        self.assertColumnExists(m2m_table, "from_rider_id")

    def test_rename_model_with_db_table_rename_m2m(self):
        app_label = "test_rmwdbrm2m"
        project_state = self.apply_operations(
            app_label,
            ProjectState(),
            operations=[
                migrations.CreateModel(
                    "Rider",
                    fields=[
                        ("id", models.AutoField(primary_key=True)),
                    ],
                ),
                migrations.CreateModel(
                    "Pony",
                    fields=[
                        ("id", models.AutoField(primary_key=True)),
                        ("riders", models.ManyToManyField("Rider")),
                    ],
                    options={"db_table": "pony"},
                ),
            ],
        )
        new_state = self.apply_operations(
            app_label,
            project_state,
            operations=[migrations.RenameModel("Pony", "PinkPony")],
        )
        Pony = new_state.apps.get_model(app_label, "PinkPony")
        Rider = new_state.apps.get_model(app_label, "Rider")
        pony = Pony.objects.create()
        rider = Rider.objects.create()
        pony.riders.add(rider)

    def test_rename_m2m_target_model(self):
        app_label = "test_rename_m2m_target_model"
        project_state = self.apply_operations(
            app_label,
            ProjectState(),
            operations=[
                migrations.CreateModel(
                    "Rider",
                    fields=[
                        ("id", models.AutoField(primary_key=True)),
                    ],
                ),
                migrations.CreateModel(
                    "Pony",
                    fields=[
                        ("id", models.AutoField(primary_key=True)),
                        ("riders", models.ManyToManyField("Rider")),
                    ],
                ),
            ],
        )
        Pony = project_state.apps.get_model(app_label, "Pony")
        Rider = project_state.apps.get_model(app_label, "Rider")
        pony = Pony.objects.create()
        rider = Rider.objects.create()
        pony.riders.add(rider)

        project_state = self.apply_operations(
            app_label,
            project_state,
            operations=[
                migrations.RenameModel("Rider", "Rider2"),
            ],
        )
        Pony = project_state.apps.get_model(app_label, "Pony")
        Rider = project_state.apps.get_model(app_label, "Rider2")
        pony = Pony.objects.create()
        rider = Rider.objects.create()
        pony.riders.add(rider)
        self.assertEqual(Pony.objects.count(), 2)
        self.assertEqual(Rider.objects.count(), 2)
        self.assertEqual(
            Pony._meta.get_field("riders").remote_field.through.objects.count(), 2
        )

    def test_rename_m2m_through_model(self):
        app_label = "test_rename_through"
        project_state = self.apply_operations(
            app_label,
            ProjectState(),
            operations=[
                migrations.CreateModel(
                    "Rider",
                    fields=[
                        ("id", models.AutoField(primary_key=True)),
                    ],
                ),
                migrations.CreateModel(
                    "Pony",
                    fields=[
                        ("id", models.AutoField(primary_key=True)),
                    ],
                ),
                migrations.CreateModel(
                    "PonyRider",
                    fields=[
                        ("id", models.AutoField(primary_key=True)),
                        (
                            "rider",
                            models.ForeignKey(
                                "test_rename_through.Rider", models.CASCADE
                            ),
                        ),
                        (
                            "pony",
                            models.ForeignKey(
                                "test_rename_through.Pony", models.CASCADE
                            ),
                        ),
                    ],
                ),
                migrations.AddField(
                    "Pony",
                    "riders",
                    models.ManyToManyField(
                        "test_rename_through.Rider",
                        through="test_rename_through.PonyRider",
                    ),
                ),
            ],
        )
        Pony = project_state.apps.get_model(app_label, "Pony")
        Rider = project_state.apps.get_model(app_label, "Rider")
        PonyRider = project_state.apps.get_model(app_label, "PonyRider")
        pony = Pony.objects.create()
        rider = Rider.objects.create()
        PonyRider.objects.create(pony=pony, rider=rider)

        project_state = self.apply_operations(
            app_label,
            project_state,
            operations=[
                migrations.RenameModel("PonyRider", "PonyRider2"),
            ],
        )
        Pony = project_state.apps.get_model(app_label, "Pony")
        Rider = project_state.apps.get_model(app_label, "Rider")
        PonyRider = project_state.apps.get_model(app_label, "PonyRider2")
        pony = Pony.objects.first()
        rider = Rider.objects.create()
        PonyRider.objects.create(pony=pony, rider=rider)
        self.assertEqual(Pony.objects.count(), 1)
        self.assertEqual(Rider.objects.count(), 2)
        self.assertEqual(PonyRider.objects.count(), 2)
        self.assertEqual(pony.riders.count(), 2)

    def test_rename_m2m_model_after_rename_field(self):
        """RenameModel renames a many-to-many column after a RenameField."""
        app_label = "test_rename_multiple"
        project_state = self.apply_operations(
            app_label,
            ProjectState(),
            operations=[
                migrations.CreateModel(
                    "Pony",
                    fields=[
                        ("id", models.AutoField(primary_key=True)),
                        ("name", models.CharField(max_length=20)),
                    ],
                ),
                migrations.CreateModel(
                    "Rider",
                    fields=[
                        ("id", models.AutoField(primary_key=True)),
                        (
                            "pony",
                            models.ForeignKey(
                                "test_rename_multiple.Pony", models.CASCADE
                            ),
                        ),
                    ],
                ),
                migrations.CreateModel(
                    "PonyRider",
                    fields=[
                        ("id", models.AutoField(primary_key=True)),
                        ("riders", models.ManyToManyField("Rider")),
                    ],
                ),
                migrations.RenameField(
                    model_name="pony", old_name="name", new_name="fancy_name"
                ),
                migrations.RenameModel(old_name="Rider", new_name="Jockey"),
            ],
        )
        Pony = project_state.apps.get_model(app_label, "Pony")
        Jockey = project_state.apps.get_model(app_label, "Jockey")
        PonyRider = project_state.apps.get_model(app_label, "PonyRider")
        # No "no such column" error means the column was renamed correctly.
        pony = Pony.objects.create(fancy_name="a good name")
        jockey = Jockey.objects.create(pony=pony)
        ponyrider = PonyRider.objects.create()
        ponyrider.riders.add(jockey)

    def test_add_field(self):
        """
        Tests the AddField operation.
        """
        # Test the state alteration
        operation = migrations.AddField(
            "Pony",
            "height",
            models.FloatField(null=True, default=5),
        )
        self.assertEqual(operation.describe(), "Add field height to Pony")
        self.assertEqual(
            operation.formatted_description(), "+ Add field height to Pony"
        )
        self.assertEqual(operation.migration_name_fragment, "pony_height")
        project_state, new_state = self.make_test_state("test_adfl", operation)
        self.assertEqual(len(new_state.models["test_adfl", "pony"].fields), 6)
        field = new_state.models["test_adfl", "pony"].fields["height"]
        self.assertEqual(field.default, 5)
        # Test the database alteration
        self.assertColumnNotExists("test_adfl_pony", "height")
        with connection.schema_editor() as editor:
            operation.database_forwards("test_adfl", editor, project_state, new_state)
        self.assertColumnExists("test_adfl_pony", "height")
        # And test reversal
        with connection.schema_editor() as editor:
            operation.database_backwards("test_adfl", editor, new_state, project_state)
        self.assertColumnNotExists("test_adfl_pony", "height")
        # And deconstruction
        definition = operation.deconstruct()
        self.assertEqual(definition[0], "AddField")
        self.assertEqual(definition[1], [])
        self.assertEqual(sorted(definition[2]), ["field", "model_name", "name"])

    @skipUnlessDBFeature("supports_stored_generated_columns")
    def test_add_generate_field(self):
        app_label = "test_add_generate_field"
        project_state = self.apply_operations(
            app_label,
            ProjectState(),
            operations=[
                migrations.CreateModel(
                    "Rider",
                    fields=[
                        ("id", models.AutoField(primary_key=True)),
                    ],
                ),
                migrations.CreateModel(
                    "Pony",
                    fields=[
                        ("id", models.AutoField(primary_key=True)),
                        ("name", models.CharField(max_length=20)),
                        (
                            "rider",
                            models.ForeignKey(
                                f"{app_label}.Rider", on_delete=models.CASCADE
                            ),
                        ),
                        (
                            "name_and_id",
                            models.GeneratedField(
                                expression=Concat(("name"), ("rider_id")),
                                output_field=models.TextField(),
                                db_persist=True,
                            ),
                        ),
                    ],
                ),
            ],
        )
        Pony = project_state.apps.get_model(app_label, "Pony")
        Rider = project_state.apps.get_model(app_label, "Rider")
        rider = Rider.objects.create()
        pony = Pony.objects.create(name="pony", rider=rider)
        self.assertEqual(pony.name_and_id, str(pony.name) + str(rider.id))

        new_rider = Rider.objects.create()
        pony.rider = new_rider
        pony.save()
        pony.refresh_from_db()
        self.assertEqual(pony.name_and_id, str(pony.name) + str(new_rider.id))

    def test_add_charfield(self):
        """
        Tests the AddField operation on TextField.
        """
        project_state = self.set_up_test_model("test_adchfl")

        Pony = project_state.apps.get_model("test_adchfl", "Pony")
        pony = Pony.objects.create(weight=42)

        new_state = self.apply_operations(
            "test_adchfl",
            project_state,
            [
                migrations.AddField(
                    "Pony",
                    "text",
                    models.CharField(max_length=10, default="some text"),
                ),
                migrations.AddField(
                    "Pony",
                    "empty",
                    models.CharField(max_length=10, default=""),
                ),
                # If not properly quoted digits would be interpreted as an int.
                migrations.AddField(
                    "Pony",
                    "digits",
                    models.CharField(max_length=10, default="42"),
                ),
                # Manual quoting is fragile and could trip on quotes. Refs #xyz.
                migrations.AddField(
                    "Pony",
                    "quotes",
                    models.CharField(max_length=10, default='"\'"'),
                ),
            ],
        )

        Pony = new_state.apps.get_model("test_adchfl", "Pony")
        pony = Pony.objects.get(pk=pony.pk)
        self.assertEqual(pony.text, "some text")
        self.assertEqual(pony.empty, "")
        self.assertEqual(pony.digits, "42")
        self.assertEqual(pony.quotes, '"\'"')

    def test_add_textfield(self):
        """
        Tests the AddField operation on TextField.
        """
        project_state = self.set_up_test_model("test_adtxtfl")

        Pony = project_state.apps.get_model("test_adtxtfl", "Pony")
        pony = Pony.objects.create(weight=42)

        new_state = self.apply_operations(
            "test_adtxtfl",
            project_state,
            [
                migrations.AddField(
                    "Pony",
                    "text",
                    models.TextField(default="some text"),
                ),
                migrations.AddField(
                    "Pony",
                    "empty",
                    models.TextField(default=""),
                ),
                # If not properly quoted digits would be interpreted as an int.
                migrations.AddField(
                    "Pony",
                    "digits",
                    models.TextField(default="42"),
                ),
                # Manual quoting is fragile and could trip on quotes. Refs #xyz.
                migrations.AddField(
                    "Pony",
                    "quotes",
                    models.TextField(default='"\'"'),
                ),
            ],
        )

        Pony = new_state.apps.get_model("test_adtxtfl", "Pony")
        pony = Pony.objects.get(pk=pony.pk)
        self.assertEqual(pony.text, "some text")
        self.assertEqual(pony.empty, "")
        self.assertEqual(pony.digits, "42")
        self.assertEqual(pony.quotes, '"\'"')

    def test_add_binaryfield(self):
        """
        Tests the AddField operation on TextField/BinaryField.
        """
        project_state = self.set_up_test_model("test_adbinfl")

        Pony = project_state.apps.get_model("test_adbinfl", "Pony")
        pony = Pony.objects.create(weight=42)

        new_state = self.apply_operations(
            "test_adbinfl",
            project_state,
            [
                migrations.AddField(
                    "Pony",
                    "blob",
                    models.BinaryField(default=b"some text"),
                ),
                migrations.AddField(
                    "Pony",
                    "empty",
                    models.BinaryField(default=b""),
                ),
                # If not properly quoted digits would be interpreted as an int.
                migrations.AddField(
                    "Pony",
                    "digits",
                    models.BinaryField(default=b"42"),
                ),
                # Manual quoting is fragile and could trip on quotes. Refs #xyz.
                migrations.AddField(
                    "Pony",
                    "quotes",
                    models.BinaryField(default=b'"\'"'),
                ),
            ],
        )

        Pony = new_state.apps.get_model("test_adbinfl", "Pony")
        pony = Pony.objects.get(pk=pony.pk)
        # SQLite returns buffer/memoryview, cast to bytes for checking.
        self.assertEqual(bytes(pony.blob), b"some text")
        self.assertEqual(bytes(pony.empty), b"")
        self.assertEqual(bytes(pony.digits), b"42")
        self.assertEqual(bytes(pony.quotes), b'"\'"')

    def test_column_name_quoting(self):
        """
        Column names that are SQL keywords shouldn't cause problems when used
        in migrations (#22168).
        """
        project_state = self.set_up_test_model("test_regr22168")
        operation = migrations.AddField(
            "Pony",
            "order",
            models.IntegerField(default=0),
        )
        new_state = project_state.clone()
        operation.state_forwards("test_regr22168", new_state)
        with connection.schema_editor() as editor:
            operation.database_forwards(
                "test_regr22168", editor, project_state, new_state
            )
        self.assertColumnExists("test_regr22168_pony", "order")

    def test_add_field_preserve_default(self):
        """
        Tests the AddField operation's state alteration
        when preserve_default = False.
        """
        project_state = self.set_up_test_model("test_adflpd")
        # Test the state alteration
        operation = migrations.AddField(
            "Pony",
            "height",
            models.FloatField(null=True, default=4),
            preserve_default=False,
        )
        new_state = project_state.clone()
        operation.state_forwards("test_adflpd", new_state)
        self.assertEqual(len(new_state.models["test_adflpd", "pony"].fields), 6)
        field = new_state.models["test_adflpd", "pony"].fields["height"]
        self.assertEqual(field.default, models.NOT_PROVIDED)
        # Test the database alteration
        project_state.apps.get_model("test_adflpd", "pony").objects.create(
            weight=4,
        )
        self.assertColumnNotExists("test_adflpd_pony", "height")
        with connection.schema_editor() as editor:
            operation.database_forwards("test_adflpd", editor, project_state, new_state)
        self.assertColumnExists("test_adflpd_pony", "height")
        # And deconstruction
        definition = operation.deconstruct()
        self.assertEqual(definition[0], "AddField")
        self.assertEqual(definition[1], [])
        self.assertEqual(
            sorted(definition[2]), ["field", "model_name", "name", "preserve_default"]
        )

    def test_add_field_database_default(self):
        """The AddField operation can set and unset a database default."""
        app_label = "test_adfldd"
        table_name = f"{app_label}_pony"
        project_state = self.set_up_test_model(app_label)
        operation = migrations.AddField(
            "Pony", "height", models.FloatField(null=True, db_default=4)
        )
        new_state = project_state.clone()
        operation.state_forwards(app_label, new_state)
        self.assertEqual(len(new_state.models[app_label, "pony"].fields), 6)
        field = new_state.models[app_label, "pony"].fields["height"]
        self.assertEqual(field.default, models.NOT_PROVIDED)
        self.assertEqual(field.db_default, 4)
        project_state.apps.get_model(app_label, "pony").objects.create(weight=4)
        self.assertColumnNotExists(table_name, "height")
        # Add field.
        with connection.schema_editor() as editor:
            operation.database_forwards(app_label, editor, project_state, new_state)
        self.assertColumnExists(table_name, "height")
        new_model = new_state.apps.get_model(app_label, "pony")
        old_pony = new_model.objects.get()
        self.assertEqual(old_pony.height, 4)
        new_pony = new_model.objects.create(weight=5)
        if not connection.features.can_return_columns_from_insert:
            new_pony.refresh_from_db()
        self.assertEqual(new_pony.height, 4)
        # Reversal.
        with connection.schema_editor() as editor:
            operation.database_backwards(app_label, editor, new_state, project_state)
        self.assertColumnNotExists(table_name, "height")
        # Deconstruction.
        definition = operation.deconstruct()
        self.assertEqual(definition[0], "AddField")
        self.assertEqual(definition[1], [])
        self.assertEqual(
            definition[2],
            {
                "field": field,
                "model_name": "Pony",
                "name": "height",
            },
        )

    def test_add_field_database_default_special_char_escaping(self):
        app_label = "test_adflddsce"
        table_name = f"{app_label}_pony"
        project_state = self.set_up_test_model(app_label)
        old_pony_pk = (
            project_state.apps.get_model(app_label, "pony").objects.create(weight=4).pk
        )
        tests = ["%", "'", '"']
        for db_default in tests:
            with self.subTest(db_default=db_default):
                operation = migrations.AddField(
                    "Pony",
                    "special_char",
                    models.CharField(max_length=1, db_default=db_default),
                )
                new_state = project_state.clone()
                operation.state_forwards(app_label, new_state)
                self.assertEqual(len(new_state.models[app_label, "pony"].fields), 6)
                field = new_state.models[app_label, "pony"].fields["special_char"]
                self.assertEqual(field.default, models.NOT_PROVIDED)
                self.assertEqual(field.db_default, db_default)
                self.assertColumnNotExists(table_name, "special_char")
                with connection.schema_editor() as editor:
                    operation.database_forwards(
                        app_label, editor, project_state, new_state
                    )
                self.assertColumnExists(table_name, "special_char")
                new_model = new_state.apps.get_model(app_label, "pony")
                try:
                    new_pony = new_model.objects.create(weight=5)
                    if not connection.features.can_return_columns_from_insert:
                        new_pony.refresh_from_db()
                    self.assertEqual(new_pony.special_char, db_default)

                    old_pony = new_model.objects.get(pk=old_pony_pk)
                    if connection.vendor != "oracle" or db_default != "'":
                        # The single quotation mark ' is properly quoted and is
                        # set for new rows on Oracle, however it is not set on
                        # existing rows. Skip the assertion as it's probably a
                        # bug in Oracle.
                        self.assertEqual(old_pony.special_char, db_default)
                finally:
                    with connection.schema_editor() as editor:
                        operation.database_backwards(
                            app_label, editor, new_state, project_state
                        )

    @skipUnlessDBFeature("supports_expression_defaults")
    def test_add_field_database_default_function(self):
        app_label = "test_adflddf"
        table_name = f"{app_label}_pony"
        project_state = self.set_up_test_model(app_label)
        operation = migrations.AddField(
            "Pony", "height", models.FloatField(db_default=Pi())
        )
        new_state = project_state.clone()
        operation.state_forwards(app_label, new_state)
        self.assertEqual(len(new_state.models[app_label, "pony"].fields), 6)
        field = new_state.models[app_label, "pony"].fields["height"]
        self.assertEqual(field.default, models.NOT_PROVIDED)
        self.assertEqual(field.db_default, Pi())
        project_state.apps.get_model(app_label, "pony").objects.create(weight=4)
        self.assertColumnNotExists(table_name, "height")
        # Add field.
        with connection.schema_editor() as editor:
            operation.database_forwards(app_label, editor, project_state, new_state)
        self.assertColumnExists(table_name, "height")
        new_model = new_state.apps.get_model(app_label, "pony")
        old_pony = new_model.objects.get()
        self.assertAlmostEqual(old_pony.height, math.pi)
        new_pony = new_model.objects.create(weight=5)
        if not connection.features.can_return_columns_from_insert:
            new_pony.refresh_from_db()
        self.assertAlmostEqual(old_pony.height, math.pi)

    def test_add_field_both_defaults(self):
        """The AddField operation with both default and db_default."""
        app_label = "test_adflbddd"
        table_name = f"{app_label}_pony"
        project_state = self.set_up_test_model(app_label)
        operation = migrations.AddField(
            "Pony", "height", models.FloatField(default=3, db_default=4)
        )
        new_state = project_state.clone()
        operation.state_forwards(app_label, new_state)
        self.assertEqual(len(new_state.models[app_label, "pony"].fields), 6)
        field = new_state.models[app_label, "pony"].fields["height"]
        self.assertEqual(field.default, 3)
<<<<<<< HEAD
        self.assertEqual(field.db_default, Value(4))
=======
        self.assertEqual(field.db_default, 4)
>>>>>>> 7e39ae5c
        pre_pony_pk = (
            project_state.apps.get_model(app_label, "pony").objects.create(weight=4).pk
        )
        self.assertColumnNotExists(table_name, "height")
        # Add field.
        with connection.schema_editor() as editor:
            operation.database_forwards(app_label, editor, project_state, new_state)
        self.assertColumnExists(table_name, "height")
        post_pony_pk = (
            project_state.apps.get_model(app_label, "pony").objects.create(weight=10).pk
        )
        new_model = new_state.apps.get_model(app_label, "pony")
        pre_pony = new_model.objects.get(pk=pre_pony_pk)
        self.assertEqual(pre_pony.height, 4)
        post_pony = new_model.objects.get(pk=post_pony_pk)
        self.assertEqual(post_pony.height, 4)
        new_pony = new_model.objects.create(weight=5)
        if not connection.features.can_return_columns_from_insert:
            new_pony.refresh_from_db()
        self.assertEqual(new_pony.height, 3)
        # Reversal.
        with connection.schema_editor() as editor:
            operation.database_backwards(app_label, editor, new_state, project_state)
        self.assertColumnNotExists(table_name, "height")
        # Deconstruction.
        definition = operation.deconstruct()
        self.assertEqual(definition[0], "AddField")
        self.assertEqual(definition[1], [])
        self.assertEqual(
            definition[2],
            {
                "field": field,
                "model_name": "Pony",
                "name": "height",
            },
        )

    def test_add_field_m2m(self):
        """
        Tests the AddField operation with a ManyToManyField.
        """
        project_state = self.set_up_test_model("test_adflmm", second_model=True)
        # Test the state alteration
        operation = migrations.AddField(
            "Pony", "stables", models.ManyToManyField("Stable", related_name="ponies")
        )
        new_state = project_state.clone()
        operation.state_forwards("test_adflmm", new_state)
        self.assertEqual(len(new_state.models["test_adflmm", "pony"].fields), 6)
        # Test the database alteration
        self.assertTableNotExists("test_adflmm_pony_stables")
        with connection.schema_editor() as editor:
            operation.database_forwards("test_adflmm", editor, project_state, new_state)
        self.assertTableExists("test_adflmm_pony_stables")
        self.assertColumnNotExists("test_adflmm_pony", "stables")
        # Make sure the M2M field actually works
        with atomic():
            Pony = new_state.apps.get_model("test_adflmm", "Pony")
            p = Pony.objects.create(pink=False, weight=4.55)
            p.stables.create()
            self.assertEqual(p.stables.count(), 1)
            p.stables.all().delete()
        # And test reversal
        with connection.schema_editor() as editor:
            operation.database_backwards(
                "test_adflmm", editor, new_state, project_state
            )
        self.assertTableNotExists("test_adflmm_pony_stables")

    def test_alter_field_m2m(self):
        project_state = self.set_up_test_model("test_alflmm", second_model=True)

        project_state = self.apply_operations(
            "test_alflmm",
            project_state,
            operations=[
                migrations.AddField(
                    "Pony",
                    "stables",
                    models.ManyToManyField("Stable", related_name="ponies"),
                )
            ],
        )
        Pony = project_state.apps.get_model("test_alflmm", "Pony")
        self.assertFalse(Pony._meta.get_field("stables").blank)

        project_state = self.apply_operations(
            "test_alflmm",
            project_state,
            operations=[
                migrations.AlterField(
                    "Pony",
                    "stables",
                    models.ManyToManyField(
                        to="Stable", related_name="ponies", blank=True
                    ),
                )
            ],
        )
        Pony = project_state.apps.get_model("test_alflmm", "Pony")
        self.assertTrue(Pony._meta.get_field("stables").blank)

    def test_repoint_field_m2m(self):
        project_state = self.set_up_test_model(
            "test_alflmm", second_model=True, third_model=True
        )

        project_state = self.apply_operations(
            "test_alflmm",
            project_state,
            operations=[
                migrations.AddField(
                    "Pony",
                    "places",
                    models.ManyToManyField("Stable", related_name="ponies"),
                )
            ],
        )
        Pony = project_state.apps.get_model("test_alflmm", "Pony")

        project_state = self.apply_operations(
            "test_alflmm",
            project_state,
            operations=[
                migrations.AlterField(
                    "Pony",
                    "places",
                    models.ManyToManyField(to="Van", related_name="ponies"),
                )
            ],
        )

        # Ensure the new field actually works
        Pony = project_state.apps.get_model("test_alflmm", "Pony")
        p = Pony.objects.create(pink=False, weight=4.55)
        p.places.create()
        self.assertEqual(p.places.count(), 1)
        p.places.all().delete()

    def test_remove_field_m2m(self):
        project_state = self.set_up_test_model("test_rmflmm", second_model=True)

        project_state = self.apply_operations(
            "test_rmflmm",
            project_state,
            operations=[
                migrations.AddField(
                    "Pony",
                    "stables",
                    models.ManyToManyField("Stable", related_name="ponies"),
                )
            ],
        )
        self.assertTableExists("test_rmflmm_pony_stables")

        with_field_state = project_state.clone()
        operations = [migrations.RemoveField("Pony", "stables")]
        project_state = self.apply_operations(
            "test_rmflmm", project_state, operations=operations
        )
        self.assertTableNotExists("test_rmflmm_pony_stables")

        # And test reversal
        self.unapply_operations("test_rmflmm", with_field_state, operations=operations)
        self.assertTableExists("test_rmflmm_pony_stables")

    def test_remove_field_m2m_with_through(self):
        project_state = self.set_up_test_model("test_rmflmmwt", second_model=True)

        self.assertTableNotExists("test_rmflmmwt_ponystables")
        project_state = self.apply_operations(
            "test_rmflmmwt",
            project_state,
            operations=[
                migrations.CreateModel(
                    "PonyStables",
                    fields=[
                        (
                            "pony",
                            models.ForeignKey("test_rmflmmwt.Pony", models.CASCADE),
                        ),
                        (
                            "stable",
                            models.ForeignKey("test_rmflmmwt.Stable", models.CASCADE),
                        ),
                    ],
                ),
                migrations.AddField(
                    "Pony",
                    "stables",
                    models.ManyToManyField(
                        "Stable",
                        related_name="ponies",
                        through="test_rmflmmwt.PonyStables",
                    ),
                ),
            ],
        )
        self.assertTableExists("test_rmflmmwt_ponystables")

        operations = [
            migrations.RemoveField("Pony", "stables"),
            migrations.DeleteModel("PonyStables"),
        ]
        self.apply_operations("test_rmflmmwt", project_state, operations=operations)

    def test_remove_field(self):
        """
        Tests the RemoveField operation.
        """
        project_state = self.set_up_test_model("test_rmfl")
        # Test the state alteration
        operation = migrations.RemoveField("Pony", "pink")
        self.assertEqual(operation.describe(), "Remove field pink from Pony")
        self.assertEqual(
            operation.formatted_description(), "- Remove field pink from Pony"
        )
        self.assertEqual(operation.migration_name_fragment, "remove_pony_pink")
        new_state = project_state.clone()
        operation.state_forwards("test_rmfl", new_state)
        self.assertEqual(len(new_state.models["test_rmfl", "pony"].fields), 4)
        # Test the database alteration
        self.assertColumnExists("test_rmfl_pony", "pink")
        with connection.schema_editor() as editor:
            operation.database_forwards("test_rmfl", editor, project_state, new_state)
        self.assertColumnNotExists("test_rmfl_pony", "pink")
        # And test reversal
        with connection.schema_editor() as editor:
            operation.database_backwards("test_rmfl", editor, new_state, project_state)
        self.assertColumnExists("test_rmfl_pony", "pink")
        # And deconstruction
        definition = operation.deconstruct()
        self.assertEqual(definition[0], "RemoveField")
        self.assertEqual(definition[1], [])
        self.assertEqual(definition[2], {"model_name": "Pony", "name": "pink"})

    def test_remove_fk(self):
        """
        Tests the RemoveField operation on a foreign key.
        """
        project_state = self.set_up_test_model("test_rfk", related_model=True)
        self.assertColumnExists("test_rfk_rider", "pony_id")
        operation = migrations.RemoveField("Rider", "pony")

        new_state = project_state.clone()
        operation.state_forwards("test_rfk", new_state)
        with connection.schema_editor() as editor:
            operation.database_forwards("test_rfk", editor, project_state, new_state)
        self.assertColumnNotExists("test_rfk_rider", "pony_id")
        with connection.schema_editor() as editor:
            operation.database_backwards("test_rfk", editor, new_state, project_state)
        self.assertColumnExists("test_rfk_rider", "pony_id")

    def test_alter_model_table(self):
        """
        Tests the AlterModelTable operation.
        """
        project_state = self.set_up_test_model("test_almota")
        # Test the state alteration
        operation = migrations.AlterModelTable("Pony", "test_almota_pony_2")
        self.assertEqual(
            operation.describe(), "Rename table for Pony to test_almota_pony_2"
        )
        self.assertEqual(
            operation.formatted_description(),
            "~ Rename table for Pony to test_almota_pony_2",
        )
        self.assertEqual(operation.migration_name_fragment, "alter_pony_table")
        new_state = project_state.clone()
        operation.state_forwards("test_almota", new_state)
        self.assertEqual(
            new_state.models["test_almota", "pony"].options["db_table"],
            "test_almota_pony_2",
        )
        # Test the database alteration
        self.assertTableExists("test_almota_pony")
        self.assertTableNotExists("test_almota_pony_2")
        with connection.schema_editor() as editor:
            operation.database_forwards("test_almota", editor, project_state, new_state)
        self.assertTableNotExists("test_almota_pony")
        self.assertTableExists("test_almota_pony_2")
        # And test reversal
        with connection.schema_editor() as editor:
            operation.database_backwards(
                "test_almota", editor, new_state, project_state
            )
        self.assertTableExists("test_almota_pony")
        self.assertTableNotExists("test_almota_pony_2")
        # And deconstruction
        definition = operation.deconstruct()
        self.assertEqual(definition[0], "AlterModelTable")
        self.assertEqual(definition[1], [])
        self.assertEqual(definition[2], {"name": "Pony", "table": "test_almota_pony_2"})

    def test_alter_model_table_none(self):
        """
        Tests the AlterModelTable operation if the table name is set to None.
        """
        operation = migrations.AlterModelTable("Pony", None)
        self.assertEqual(operation.describe(), "Rename table for Pony to (default)")

    def test_alter_model_table_noop(self):
        """
        Tests the AlterModelTable operation if the table name is not changed.
        """
        project_state = self.set_up_test_model("test_almota")
        # Test the state alteration
        operation = migrations.AlterModelTable("Pony", "test_almota_pony")
        new_state = project_state.clone()
        operation.state_forwards("test_almota", new_state)
        self.assertEqual(
            new_state.models["test_almota", "pony"].options["db_table"],
            "test_almota_pony",
        )
        # Test the database alteration
        self.assertTableExists("test_almota_pony")
        with connection.schema_editor() as editor:
            operation.database_forwards("test_almota", editor, project_state, new_state)
        self.assertTableExists("test_almota_pony")
        # And test reversal
        with connection.schema_editor() as editor:
            operation.database_backwards(
                "test_almota", editor, new_state, project_state
            )
        self.assertTableExists("test_almota_pony")

    def test_alter_model_table_m2m(self):
        """
        AlterModelTable should rename auto-generated M2M tables.
        """
        app_label = "test_talflmltlm2m"
        pony_db_table = "pony_foo"
        project_state = self.set_up_test_model(
            app_label, second_model=True, db_table=pony_db_table
        )
        # Add the M2M field
        first_state = project_state.clone()
        operation = migrations.AddField(
            "Pony", "stables", models.ManyToManyField("Stable")
        )
        operation.state_forwards(app_label, first_state)
        with connection.schema_editor() as editor:
            operation.database_forwards(app_label, editor, project_state, first_state)
        original_m2m_table = "%s_%s" % (pony_db_table, "stables")
        new_m2m_table = "%s_%s" % (app_label, "pony_stables")
        self.assertTableExists(original_m2m_table)
        self.assertTableNotExists(new_m2m_table)
        # Rename the Pony db_table which should also rename the m2m table.
        second_state = first_state.clone()
        operation = migrations.AlterModelTable(name="pony", table=None)
        operation.state_forwards(app_label, second_state)
        with connection.schema_editor() as editor:
            operation.database_forwards(app_label, editor, first_state, second_state)
        self.assertTableExists(new_m2m_table)
        self.assertTableNotExists(original_m2m_table)
        # And test reversal
        with connection.schema_editor() as editor:
            operation.database_backwards(app_label, editor, second_state, first_state)
        self.assertTableExists(original_m2m_table)
        self.assertTableNotExists(new_m2m_table)

    def test_alter_model_table_m2m_field(self):
        app_label = "test_talm2mfl"
        project_state = self.set_up_test_model(app_label, second_model=True)
        # Add the M2M field.
        project_state = self.apply_operations(
            app_label,
            project_state,
            operations=[
                migrations.AddField(
                    "Pony",
                    "stables",
                    models.ManyToManyField("Stable"),
                )
            ],
        )
        m2m_table = f"{app_label}_pony_stables"
        self.assertColumnExists(m2m_table, "pony_id")
        self.assertColumnExists(m2m_table, "stable_id")
        # Point the M2M field to self.
        with_field_state = project_state.clone()
        operations = [
            migrations.AlterField(
                model_name="Pony",
                name="stables",
                field=models.ManyToManyField("self"),
            )
        ]
        project_state = self.apply_operations(
            app_label, project_state, operations=operations
        )
        self.assertColumnExists(m2m_table, "from_pony_id")
        self.assertColumnExists(m2m_table, "to_pony_id")
        # Reversal.
        self.unapply_operations(app_label, with_field_state, operations=operations)
        self.assertColumnExists(m2m_table, "pony_id")
        self.assertColumnExists(m2m_table, "stable_id")

    def test_alter_field(self):
        """
        Tests the AlterField operation.
        """
        project_state = self.set_up_test_model("test_alfl")
        # Test the state alteration
        operation = migrations.AlterField(
            "Pony", "pink", models.IntegerField(null=True)
        )
        self.assertEqual(operation.describe(), "Alter field pink on Pony")
        self.assertEqual(
            operation.formatted_description(), "~ Alter field pink on Pony"
        )
        self.assertEqual(operation.migration_name_fragment, "alter_pony_pink")
        new_state = project_state.clone()
        operation.state_forwards("test_alfl", new_state)
        self.assertIs(
            project_state.models["test_alfl", "pony"].fields["pink"].null, False
        )
        self.assertIs(new_state.models["test_alfl", "pony"].fields["pink"].null, True)
        # Test the database alteration
        self.assertColumnNotNull("test_alfl_pony", "pink")
        with connection.schema_editor() as editor:
            operation.database_forwards("test_alfl", editor, project_state, new_state)
        self.assertColumnNull("test_alfl_pony", "pink")
        # And test reversal
        with connection.schema_editor() as editor:
            operation.database_backwards("test_alfl", editor, new_state, project_state)
        self.assertColumnNotNull("test_alfl_pony", "pink")
        # And deconstruction
        definition = operation.deconstruct()
        self.assertEqual(definition[0], "AlterField")
        self.assertEqual(definition[1], [])
        self.assertEqual(sorted(definition[2]), ["field", "model_name", "name"])

    def test_alter_field_add_database_default(self):
        app_label = "test_alfladd"
        project_state = self.set_up_test_model(app_label)
        operation = migrations.AlterField(
            "Pony", "weight", models.FloatField(db_default=4.5)
        )
        new_state = project_state.clone()
        operation.state_forwards(app_label, new_state)
        old_weight = project_state.models[app_label, "pony"].fields["weight"]
        self.assertIs(old_weight.db_default, models.NOT_PROVIDED)
        new_weight = new_state.models[app_label, "pony"].fields["weight"]
        self.assertEqual(new_weight.db_default, 4.5)
        with self.assertRaises(IntegrityError), transaction.atomic():
            project_state.apps.get_model(app_label, "pony").objects.create()
        # Alter field.
        with connection.schema_editor() as editor:
            operation.database_forwards(app_label, editor, project_state, new_state)
        pony = new_state.apps.get_model(app_label, "pony").objects.create()
        if not connection.features.can_return_columns_from_insert:
            pony.refresh_from_db()
        self.assertEqual(pony.weight, 4.5)
        # Reversal.
        with connection.schema_editor() as editor:
            operation.database_backwards(app_label, editor, new_state, project_state)
        with self.assertRaises(IntegrityError), transaction.atomic():
            project_state.apps.get_model(app_label, "pony").objects.create()
        # Deconstruction.
        definition = operation.deconstruct()
        self.assertEqual(definition[0], "AlterField")
        self.assertEqual(definition[1], [])
        self.assertEqual(
            definition[2],
            {
                "field": new_weight,
                "model_name": "Pony",
                "name": "weight",
            },
        )

    def test_alter_field_change_default_to_database_default(self):
        """The AlterField operation changing default to db_default."""
        app_label = "test_alflcdtdd"
        project_state = self.set_up_test_model(app_label)
        operation = migrations.AlterField(
            "Pony", "pink", models.IntegerField(db_default=4)
        )
        new_state = project_state.clone()
        operation.state_forwards(app_label, new_state)
        old_pink = project_state.models[app_label, "pony"].fields["pink"]
        self.assertEqual(old_pink.default, 3)
        self.assertIs(old_pink.db_default, models.NOT_PROVIDED)
        new_pink = new_state.models[app_label, "pony"].fields["pink"]
        self.assertIs(new_pink.default, models.NOT_PROVIDED)
        self.assertEqual(new_pink.db_default, 4)
        pony = project_state.apps.get_model(app_label, "pony").objects.create(weight=1)
        self.assertEqual(pony.pink, 3)
        # Alter field.
        with connection.schema_editor() as editor:
            operation.database_forwards(app_label, editor, project_state, new_state)
        pony = new_state.apps.get_model(app_label, "pony").objects.create(weight=1)
        if not connection.features.can_return_columns_from_insert:
            pony.refresh_from_db()
        self.assertEqual(pony.pink, 4)
        # Reversal.
        with connection.schema_editor() as editor:
            operation.database_backwards(app_label, editor, new_state, project_state)
        pony = project_state.apps.get_model(app_label, "pony").objects.create(weight=1)
        self.assertEqual(pony.pink, 3)

    def test_alter_field_change_nullable_to_database_default_not_null(self):
        """
        The AlterField operation changing a null field to db_default.
        """
        app_label = "test_alflcntddnn"
        project_state = self.set_up_test_model(app_label)
        operation = migrations.AlterField(
            "Pony", "green", models.IntegerField(db_default=4)
        )
        new_state = project_state.clone()
        operation.state_forwards(app_label, new_state)
        old_green = project_state.models[app_label, "pony"].fields["green"]
        self.assertIs(old_green.db_default, models.NOT_PROVIDED)
        new_green = new_state.models[app_label, "pony"].fields["green"]
        self.assertEqual(new_green.db_default, 4)
        old_pony = project_state.apps.get_model(app_label, "pony").objects.create(
            weight=1
        )
        self.assertIsNone(old_pony.green)
        # Alter field.
        with connection.schema_editor() as editor:
            operation.database_forwards(app_label, editor, project_state, new_state)
        old_pony.refresh_from_db()
        self.assertEqual(old_pony.green, 4)
        pony = new_state.apps.get_model(app_label, "pony").objects.create(weight=1)
        if not connection.features.can_return_columns_from_insert:
            pony.refresh_from_db()
        self.assertEqual(pony.green, 4)
        # Reversal.
        with connection.schema_editor() as editor:
            operation.database_backwards(app_label, editor, new_state, project_state)
        pony = project_state.apps.get_model(app_label, "pony").objects.create(weight=1)
        self.assertIsNone(pony.green)

    def test_alter_field_change_nullable_to_decimal_database_default_not_null(self):
        app_label = "test_alflcntdddn"
        project_state = self.set_up_test_model(app_label)
        operation_1 = migrations.AddField(
            "Pony",
            "height",
            models.DecimalField(null=True, max_digits=5, decimal_places=2),
        )
        operation_2 = migrations.AlterField(
            "Pony",
            "height",
            models.DecimalField(
                max_digits=5, decimal_places=2, db_default=Decimal("12.22")
            ),
        )
        table_name = f"{app_label}_pony"
        self.assertColumnNotExists(table_name, "height")
        # Add field.
        new_state = project_state.clone()
        operation_1.state_forwards(app_label, new_state)
        with connection.schema_editor() as editor:
            operation_1.database_forwards(app_label, editor, project_state, new_state)
        self.assertColumnExists(table_name, "height")
        old_pony = new_state.apps.get_model(app_label, "pony").objects.create(weight=1)
        self.assertIsNone(old_pony.height)
        # Alter field.
        project_state, new_state = new_state, new_state.clone()
        operation_2.state_forwards(app_label, new_state)
        with connection.schema_editor() as editor:
            operation_2.database_forwards(app_label, editor, project_state, new_state)
        old_pony.refresh_from_db()
        self.assertEqual(old_pony.height, Decimal("12.22"))
        pony = new_state.apps.get_model(app_label, "pony").objects.create(weight=2)
        if not connection.features.can_return_columns_from_insert:
            pony.refresh_from_db()
        self.assertEqual(pony.height, Decimal("12.22"))

    @skipIfDBFeature("interprets_empty_strings_as_nulls")
    def test_alter_field_change_blank_nullable_database_default_to_not_null(self):
        app_label = "test_alflcbnddnn"
        table_name = f"{app_label}_pony"
        project_state = self.set_up_test_model(app_label)
        default = "Yellow"
        operation = migrations.AlterField(
            "Pony",
            "yellow",
            models.CharField(blank=True, db_default=default, max_length=20),
        )
        new_state = project_state.clone()
        operation.state_forwards(app_label, new_state)
        self.assertColumnNull(table_name, "yellow")
        pony = project_state.apps.get_model(app_label, "pony").objects.create(
            weight=1, yellow=None
        )
        self.assertIsNone(pony.yellow)
        # Alter field.
        with connection.schema_editor() as editor:
            operation.database_forwards(app_label, editor, project_state, new_state)
        self.assertColumnNotNull(table_name, "yellow")
        pony.refresh_from_db()
        self.assertEqual(pony.yellow, default)
        pony = new_state.apps.get_model(app_label, "pony").objects.create(weight=1)
        if not connection.features.can_return_columns_from_insert:
            pony.refresh_from_db()
        self.assertEqual(pony.yellow, default)
        # Reversal.
        with connection.schema_editor() as editor:
            operation.database_backwards(app_label, editor, new_state, project_state)
        self.assertColumnNull(table_name, "yellow")
        pony = project_state.apps.get_model(app_label, "pony").objects.create(
            weight=1, yellow=None
        )
        self.assertIsNone(pony.yellow)

    def test_alter_field_add_db_column_noop(self):
        """
        AlterField operation is a noop when adding only a db_column and the
        column name is not changed.
        """
        app_label = "test_afadbn"
        project_state = self.set_up_test_model(app_label, related_model=True)
        pony_table = "%s_pony" % app_label
        new_state = project_state.clone()
        operation = migrations.AlterField(
            "Pony", "weight", models.FloatField(db_column="weight")
        )
        operation.state_forwards(app_label, new_state)
        self.assertIsNone(
            project_state.models[app_label, "pony"].fields["weight"].db_column,
        )
        self.assertEqual(
            new_state.models[app_label, "pony"].fields["weight"].db_column,
            "weight",
        )
        self.assertColumnExists(pony_table, "weight")
        with connection.schema_editor() as editor:
            with self.assertNumQueries(0):
                operation.database_forwards(app_label, editor, project_state, new_state)
        self.assertColumnExists(pony_table, "weight")
        with connection.schema_editor() as editor:
            with self.assertNumQueries(0):
                operation.database_backwards(
                    app_label, editor, new_state, project_state
                )
        self.assertColumnExists(pony_table, "weight")

        rider_table = "%s_rider" % app_label
        new_state = project_state.clone()
        operation = migrations.AlterField(
            "Rider",
            "pony",
            models.ForeignKey("Pony", models.CASCADE, db_column="pony_id"),
        )
        operation.state_forwards(app_label, new_state)
        self.assertIsNone(
            project_state.models[app_label, "rider"].fields["pony"].db_column,
        )
        self.assertIs(
            new_state.models[app_label, "rider"].fields["pony"].db_column,
            "pony_id",
        )
        self.assertColumnExists(rider_table, "pony_id")
        with connection.schema_editor() as editor:
            with self.assertNumQueries(0):
                operation.database_forwards(app_label, editor, project_state, new_state)
        self.assertColumnExists(rider_table, "pony_id")
        with connection.schema_editor() as editor:
            with self.assertNumQueries(0):
                operation.database_forwards(app_label, editor, new_state, project_state)
        self.assertColumnExists(rider_table, "pony_id")

    def test_alter_field_foreignobject_noop(self):
        app_label = "test_alflfo_noop"
        project_state = self.set_up_test_model(app_label)
        project_state = self.apply_operations(
            app_label,
            project_state,
            [
                migrations.CreateModel(
                    "Rider",
                    fields=[
                        ("pony_id", models.IntegerField()),
                        (
                            "pony",
                            models.ForeignObject(
                                f"{app_label}.Pony",
                                models.CASCADE,
                                from_fields=("pony_id",),
                                to_fields=("id",),
                            ),
                        ),
                    ],
                ),
            ],
        )
        operation = migrations.AlterField(
            "Rider",
            "pony",
            models.ForeignObject(
                f"{app_label}.Pony",
                models.CASCADE,
                from_fields=("pony_id",),
                to_fields=("id",),
                null=True,
            ),
        )
        new_state = project_state.clone()
        operation.state_forwards(app_label, new_state)
        with (
            CaptureQueriesContext(connection) as ctx,
            connection.schema_editor() as editor,
        ):
            operation.database_forwards(app_label, editor, project_state, new_state)
        self.assertIs(
            any("ALTER" in query["sql"] for query in ctx.captured_queries), False
        )

    @skipUnlessDBFeature("supports_comments")
    def test_alter_model_table_comment(self):
        app_label = "test_almotaco"
        project_state = self.set_up_test_model(app_label)
        pony_table = f"{app_label}_pony"
        # Add table comment.
        operation = migrations.AlterModelTableComment("Pony", "Custom pony comment")
        self.assertEqual(operation.describe(), "Alter Pony table comment")
        self.assertEqual(
            operation.formatted_description(), "~ Alter Pony table comment"
        )
        self.assertEqual(operation.migration_name_fragment, "alter_pony_table_comment")
        new_state = project_state.clone()
        operation.state_forwards(app_label, new_state)
        self.assertEqual(
            new_state.models[app_label, "pony"].options["db_table_comment"],
            "Custom pony comment",
        )
        self.assertTableCommentNotExists(pony_table)
        with connection.schema_editor() as editor:
            operation.database_forwards(app_label, editor, project_state, new_state)
        self.assertTableComment(pony_table, "Custom pony comment")
        # Reversal.
        with connection.schema_editor() as editor:
            operation.database_backwards(app_label, editor, new_state, project_state)
        self.assertTableCommentNotExists(pony_table)
        # Deconstruction.
        definition = operation.deconstruct()
        self.assertEqual(definition[0], "AlterModelTableComment")
        self.assertEqual(definition[1], [])
        self.assertEqual(
            definition[2], {"name": "Pony", "table_comment": "Custom pony comment"}
        )

    def test_alter_field_pk(self):
        """
        The AlterField operation on primary keys (things like PostgreSQL's
        SERIAL weirdness).
        """
        project_state = self.set_up_test_model("test_alflpk")
        # Test the state alteration
        operation = migrations.AlterField(
            "Pony", "id", models.IntegerField(primary_key=True)
        )
        new_state = project_state.clone()
        operation.state_forwards("test_alflpk", new_state)
        self.assertIsInstance(
            project_state.models["test_alflpk", "pony"].fields["id"],
            models.AutoField,
        )
        self.assertIsInstance(
            new_state.models["test_alflpk", "pony"].fields["id"],
            models.IntegerField,
        )
        # Test the database alteration
        with connection.schema_editor() as editor:
            operation.database_forwards("test_alflpk", editor, project_state, new_state)
        # And test reversal
        with connection.schema_editor() as editor:
            operation.database_backwards(
                "test_alflpk", editor, new_state, project_state
            )

    @skipUnlessDBFeature("supports_foreign_keys")
    def test_alter_field_pk_fk(self):
        """
        Tests the AlterField operation on primary keys changes any FKs pointing to it.
        """
        project_state = self.set_up_test_model("test_alflpkfk", related_model=True)
        project_state = self.apply_operations(
            "test_alflpkfk",
            project_state,
            [
                migrations.CreateModel(
                    "Stable",
                    fields=[
                        ("ponies", models.ManyToManyField("Pony")),
                    ],
                ),
                migrations.AddField(
                    "Pony",
                    "stables",
                    models.ManyToManyField("Stable"),
                ),
            ],
        )
        # Test the state alteration
        operation = migrations.AlterField(
            "Pony", "id", models.FloatField(primary_key=True)
        )
        new_state = project_state.clone()
        operation.state_forwards("test_alflpkfk", new_state)
        self.assertIsInstance(
            project_state.models["test_alflpkfk", "pony"].fields["id"],
            models.AutoField,
        )
        self.assertIsInstance(
            new_state.models["test_alflpkfk", "pony"].fields["id"],
            models.FloatField,
        )

        def assertIdTypeEqualsFkType():
            with connection.cursor() as cursor:
                id_type, id_null = [
                    (c.type_code, c.null_ok)
                    for c in connection.introspection.get_table_description(
                        cursor, "test_alflpkfk_pony"
                    )
                    if c.name == "id"
                ][0]
                fk_type, fk_null = [
                    (c.type_code, c.null_ok)
                    for c in connection.introspection.get_table_description(
                        cursor, "test_alflpkfk_rider"
                    )
                    if c.name == "pony_id"
                ][0]
                m2m_fk_type, m2m_fk_null = [
                    (c.type_code, c.null_ok)
                    for c in connection.introspection.get_table_description(
                        cursor,
                        "test_alflpkfk_pony_stables",
                    )
                    if c.name == "pony_id"
                ][0]
                remote_m2m_fk_type, remote_m2m_fk_null = [
                    (c.type_code, c.null_ok)
                    for c in connection.introspection.get_table_description(
                        cursor,
                        "test_alflpkfk_stable_ponies",
                    )
                    if c.name == "pony_id"
                ][0]
            self.assertEqual(id_type, fk_type)
            self.assertEqual(id_type, m2m_fk_type)
            self.assertEqual(id_type, remote_m2m_fk_type)
            self.assertEqual(id_null, fk_null)
            self.assertEqual(id_null, m2m_fk_null)
            self.assertEqual(id_null, remote_m2m_fk_null)

        assertIdTypeEqualsFkType()
        # Test the database alteration
        with connection.schema_editor() as editor:
            operation.database_forwards(
                "test_alflpkfk", editor, project_state, new_state
            )
        assertIdTypeEqualsFkType()
        if connection.features.supports_foreign_keys:
            self.assertFKExists(
                "test_alflpkfk_pony_stables",
                ["pony_id"],
                ("test_alflpkfk_pony", "id"),
            )
            self.assertFKExists(
                "test_alflpkfk_stable_ponies",
                ["pony_id"],
                ("test_alflpkfk_pony", "id"),
            )
        # And test reversal
        with connection.schema_editor() as editor:
            operation.database_backwards(
                "test_alflpkfk", editor, new_state, project_state
            )
        assertIdTypeEqualsFkType()
        if connection.features.supports_foreign_keys:
            self.assertFKExists(
                "test_alflpkfk_pony_stables",
                ["pony_id"],
                ("test_alflpkfk_pony", "id"),
            )
            self.assertFKExists(
                "test_alflpkfk_stable_ponies",
                ["pony_id"],
                ("test_alflpkfk_pony", "id"),
            )

    @skipUnlessDBFeature("supports_collation_on_charfield", "supports_foreign_keys")
    def test_alter_field_pk_fk_db_collation(self):
        """
        AlterField operation of db_collation on primary keys changes any FKs
        pointing to it.
        """
        collation = connection.features.test_collations.get("non_default")
        if not collation:
            self.skipTest("Language collations are not supported.")

        app_label = "test_alflpkfkdbc"
        project_state = self.apply_operations(
            app_label,
            ProjectState(),
            [
                migrations.CreateModel(
                    "Pony",
                    [
                        ("id", models.CharField(primary_key=True, max_length=10)),
                    ],
                ),
                migrations.CreateModel(
                    "Rider",
                    [
                        ("pony", models.ForeignKey("Pony", models.CASCADE)),
                    ],
                ),
                migrations.CreateModel(
                    "Stable",
                    [
                        ("ponies", models.ManyToManyField("Pony")),
                    ],
                ),
            ],
        )
        # State alteration.
        operation = migrations.AlterField(
            "Pony",
            "id",
            models.CharField(
                primary_key=True,
                max_length=10,
                db_collation=collation,
            ),
        )
        new_state = project_state.clone()
        operation.state_forwards(app_label, new_state)
        # Database alteration.
        with connection.schema_editor() as editor:
            operation.database_forwards(app_label, editor, project_state, new_state)
        self.assertColumnCollation(f"{app_label}_pony", "id", collation)
        self.assertColumnCollation(f"{app_label}_rider", "pony_id", collation)
        self.assertColumnCollation(f"{app_label}_stable_ponies", "pony_id", collation)
        # Reversal.
        with connection.schema_editor() as editor:
            operation.database_backwards(app_label, editor, new_state, project_state)

    def test_alter_field_pk_mti_fk(self):
        app_label = "test_alflpkmtifk"
        project_state = self.set_up_test_model(app_label, mti_model=True)
        project_state = self.apply_operations(
            app_label,
            project_state,
            [
                migrations.CreateModel(
                    "ShetlandRider",
                    fields=[
                        (
                            "pony",
                            models.ForeignKey(
                                f"{app_label}.ShetlandPony", models.CASCADE
                            ),
                        ),
                    ],
                ),
            ],
        )
        operation = migrations.AlterField(
            "Pony",
            "id",
            models.BigAutoField(primary_key=True),
        )
        new_state = project_state.clone()
        operation.state_forwards(app_label, new_state)
        self.assertIsInstance(
            new_state.models[app_label, "pony"].fields["id"],
            models.BigAutoField,
        )

        def _get_column_id_type(cursor, table, column):
            return [
                c.type_code
                for c in connection.introspection.get_table_description(
                    cursor,
                    f"{app_label}_{table}",
                )
                if c.name == column
            ][0]

        def assertIdTypeEqualsMTIFkType():
            with connection.cursor() as cursor:
                parent_id_type = _get_column_id_type(cursor, "pony", "id")
                child_id_type = _get_column_id_type(
                    cursor, "shetlandpony", "pony_ptr_id"
                )
                mti_id_type = _get_column_id_type(cursor, "shetlandrider", "pony_id")
            self.assertEqual(parent_id_type, child_id_type)
            self.assertEqual(parent_id_type, mti_id_type)

        assertIdTypeEqualsMTIFkType()
        # Alter primary key.
        with connection.schema_editor() as editor:
            operation.database_forwards(app_label, editor, project_state, new_state)
        assertIdTypeEqualsMTIFkType()
        if connection.features.supports_foreign_keys:
            self.assertFKExists(
                f"{app_label}_shetlandpony",
                ["pony_ptr_id"],
                (f"{app_label}_pony", "id"),
            )
            self.assertFKExists(
                f"{app_label}_shetlandrider",
                ["pony_id"],
                (f"{app_label}_shetlandpony", "pony_ptr_id"),
            )
        # Reversal.
        with connection.schema_editor() as editor:
            operation.database_backwards(app_label, editor, new_state, project_state)
        assertIdTypeEqualsMTIFkType()
        if connection.features.supports_foreign_keys:
            self.assertFKExists(
                f"{app_label}_shetlandpony",
                ["pony_ptr_id"],
                (f"{app_label}_pony", "id"),
            )
            self.assertFKExists(
                f"{app_label}_shetlandrider",
                ["pony_id"],
                (f"{app_label}_shetlandpony", "pony_ptr_id"),
            )

    def test_alter_field_pk_mti_and_fk_to_base(self):
        app_label = "test_alflpkmtiftb"
        project_state = self.set_up_test_model(
            app_label,
            mti_model=True,
            related_model=True,
        )
        operation = migrations.AlterField(
            "Pony",
            "id",
            models.BigAutoField(primary_key=True),
        )
        new_state = project_state.clone()
        operation.state_forwards(app_label, new_state)
        self.assertIsInstance(
            new_state.models[app_label, "pony"].fields["id"],
            models.BigAutoField,
        )

        def _get_column_id_type(cursor, table, column):
            return [
                c.type_code
                for c in connection.introspection.get_table_description(
                    cursor,
                    f"{app_label}_{table}",
                )
                if c.name == column
            ][0]

        def assertIdTypeEqualsMTIFkType():
            with connection.cursor() as cursor:
                parent_id_type = _get_column_id_type(cursor, "pony", "id")
                fk_id_type = _get_column_id_type(cursor, "rider", "pony_id")
                child_id_type = _get_column_id_type(
                    cursor, "shetlandpony", "pony_ptr_id"
                )
            self.assertEqual(parent_id_type, child_id_type)
            self.assertEqual(parent_id_type, fk_id_type)

        assertIdTypeEqualsMTIFkType()
        # Alter primary key.
        with connection.schema_editor() as editor:
            operation.database_forwards(app_label, editor, project_state, new_state)
        assertIdTypeEqualsMTIFkType()
        if connection.features.supports_foreign_keys:
            self.assertFKExists(
                f"{app_label}_shetlandpony",
                ["pony_ptr_id"],
                (f"{app_label}_pony", "id"),
            )
            self.assertFKExists(
                f"{app_label}_rider",
                ["pony_id"],
                (f"{app_label}_pony", "id"),
            )
        # Reversal.
        with connection.schema_editor() as editor:
            operation.database_backwards(app_label, editor, new_state, project_state)
        assertIdTypeEqualsMTIFkType()
        if connection.features.supports_foreign_keys:
            self.assertFKExists(
                f"{app_label}_shetlandpony",
                ["pony_ptr_id"],
                (f"{app_label}_pony", "id"),
            )
            self.assertFKExists(
                f"{app_label}_rider",
                ["pony_id"],
                (f"{app_label}_pony", "id"),
            )

    def test_alter_id_pk_to_uuid_pk(self):
        app_label = "test_alidpktuuidpk"
        project_state = self.set_up_test_model(app_label)
        new_state = project_state.clone()
        # Add UUID field.
        operation = migrations.AddField("Pony", "uuid", models.UUIDField())
        operation.state_forwards(app_label, new_state)
        with connection.schema_editor() as editor:
            operation.database_forwards(app_label, editor, project_state, new_state)
        # Remove ID.
        project_state = new_state
        new_state = new_state.clone()
        operation = migrations.RemoveField("Pony", "id")
        operation.state_forwards(app_label, new_state)
        with connection.schema_editor() as editor:
            operation.database_forwards(app_label, editor, project_state, new_state)
        self.assertColumnNotExists(f"{app_label}_pony", "id")
        # Rename to ID.
        project_state = new_state
        new_state = new_state.clone()
        operation = migrations.RenameField("Pony", "uuid", "id")
        operation.state_forwards(app_label, new_state)
        with connection.schema_editor() as editor:
            operation.database_forwards(app_label, editor, project_state, new_state)
        self.assertColumnNotExists(f"{app_label}_pony", "uuid")
        self.assertColumnExists(f"{app_label}_pony", "id")
        # Change to a primary key.
        project_state = new_state
        new_state = new_state.clone()
        operation = migrations.AlterField(
            "Pony", "id", models.UUIDField(primary_key=True)
        )
        operation.state_forwards(app_label, new_state)
        with connection.schema_editor() as editor:
            operation.database_forwards(app_label, editor, project_state, new_state)

    @skipUnlessDBFeature("supports_foreign_keys")
    def test_alter_field_reloads_state_on_fk_with_to_field_target_type_change(self):
        app_label = "test_alflrsfkwtflttc"
        project_state = self.apply_operations(
            app_label,
            ProjectState(),
            operations=[
                migrations.CreateModel(
                    "Rider",
                    fields=[
                        ("id", models.AutoField(primary_key=True)),
                        ("code", models.IntegerField(unique=True)),
                    ],
                ),
                migrations.CreateModel(
                    "Pony",
                    fields=[
                        ("id", models.AutoField(primary_key=True)),
                        (
                            "rider",
                            models.ForeignKey(
                                "%s.Rider" % app_label, models.CASCADE, to_field="code"
                            ),
                        ),
                    ],
                ),
            ],
        )
        operation = migrations.AlterField(
            "Rider",
            "code",
            models.CharField(max_length=100, unique=True),
        )
        self.apply_operations(app_label, project_state, operations=[operation])
        id_type, id_null = [
            (c.type_code, c.null_ok)
            for c in self.get_table_description("%s_rider" % app_label)
            if c.name == "code"
        ][0]
        fk_type, fk_null = [
            (c.type_code, c.null_ok)
            for c in self.get_table_description("%s_pony" % app_label)
            if c.name == "rider_id"
        ][0]
        self.assertEqual(id_type, fk_type)
        self.assertEqual(id_null, fk_null)

    @skipUnlessDBFeature("supports_foreign_keys")
    def test_alter_field_reloads_state_fk_with_to_field_related_name_target_type_change(
        self,
    ):
        app_label = "test_alflrsfkwtflrnttc"
        project_state = self.apply_operations(
            app_label,
            ProjectState(),
            operations=[
                migrations.CreateModel(
                    "Rider",
                    fields=[
                        ("id", models.AutoField(primary_key=True)),
                        ("code", models.PositiveIntegerField(unique=True)),
                    ],
                ),
                migrations.CreateModel(
                    "Pony",
                    fields=[
                        ("id", models.AutoField(primary_key=True)),
                        (
                            "rider",
                            models.ForeignKey(
                                "%s.Rider" % app_label,
                                models.CASCADE,
                                to_field="code",
                                related_name="+",
                            ),
                        ),
                    ],
                ),
            ],
        )
        operation = migrations.AlterField(
            "Rider",
            "code",
            models.CharField(max_length=100, unique=True),
        )
        self.apply_operations(app_label, project_state, operations=[operation])

    def test_alter_field_reloads_state_on_fk_target_changes(self):
        """
        If AlterField doesn't reload state appropriately, the second AlterField
        crashes on MySQL due to not dropping the PonyRider.pony foreign key
        constraint before modifying the column.
        """
        app_label = "alter_alter_field_reloads_state_on_fk_target_changes"
        project_state = self.apply_operations(
            app_label,
            ProjectState(),
            operations=[
                migrations.CreateModel(
                    "Rider",
                    fields=[
                        ("id", models.CharField(primary_key=True, max_length=100)),
                    ],
                ),
                migrations.CreateModel(
                    "Pony",
                    fields=[
                        ("id", models.CharField(primary_key=True, max_length=100)),
                        (
                            "rider",
                            models.ForeignKey("%s.Rider" % app_label, models.CASCADE),
                        ),
                    ],
                ),
                migrations.CreateModel(
                    "PonyRider",
                    fields=[
                        ("id", models.AutoField(primary_key=True)),
                        (
                            "pony",
                            models.ForeignKey("%s.Pony" % app_label, models.CASCADE),
                        ),
                    ],
                ),
            ],
        )
        project_state = self.apply_operations(
            app_label,
            project_state,
            operations=[
                migrations.AlterField(
                    "Rider", "id", models.CharField(primary_key=True, max_length=99)
                ),
                migrations.AlterField(
                    "Pony", "id", models.CharField(primary_key=True, max_length=99)
                ),
            ],
        )

    def test_alter_field_reloads_state_on_fk_with_to_field_target_changes(self):
        """
        If AlterField doesn't reload state appropriately, the second AlterField
        crashes on MySQL due to not dropping the PonyRider.pony foreign key
        constraint before modifying the column.
        """
        app_label = "alter_alter_field_reloads_state_on_fk_with_to_field_target_changes"
        project_state = self.apply_operations(
            app_label,
            ProjectState(),
            operations=[
                migrations.CreateModel(
                    "Rider",
                    fields=[
                        ("id", models.CharField(primary_key=True, max_length=100)),
                        ("slug", models.CharField(unique=True, max_length=100)),
                    ],
                ),
                migrations.CreateModel(
                    "Pony",
                    fields=[
                        ("id", models.CharField(primary_key=True, max_length=100)),
                        (
                            "rider",
                            models.ForeignKey(
                                "%s.Rider" % app_label, models.CASCADE, to_field="slug"
                            ),
                        ),
                        ("slug", models.CharField(unique=True, max_length=100)),
                    ],
                ),
                migrations.CreateModel(
                    "PonyRider",
                    fields=[
                        ("id", models.AutoField(primary_key=True)),
                        (
                            "pony",
                            models.ForeignKey(
                                "%s.Pony" % app_label, models.CASCADE, to_field="slug"
                            ),
                        ),
                    ],
                ),
            ],
        )
        project_state = self.apply_operations(
            app_label,
            project_state,
            operations=[
                migrations.AlterField(
                    "Rider", "slug", models.CharField(unique=True, max_length=99)
                ),
                migrations.AlterField(
                    "Pony", "slug", models.CharField(unique=True, max_length=99)
                ),
            ],
        )

    def test_alter_field_pk_fk_char_to_int(self):
        app_label = "alter_field_pk_fk_char_to_int"
        project_state = self.apply_operations(
            app_label,
            ProjectState(),
            operations=[
                migrations.CreateModel(
                    name="Parent",
                    fields=[
                        ("id", models.CharField(max_length=255, primary_key=True)),
                    ],
                ),
                migrations.CreateModel(
                    name="Child",
                    fields=[
                        ("id", models.BigAutoField(primary_key=True)),
                        (
                            "parent",
                            models.ForeignKey(
                                f"{app_label}.Parent",
                                on_delete=models.CASCADE,
                            ),
                        ),
                    ],
                ),
            ],
        )
        self.apply_operations(
            app_label,
            project_state,
            operations=[
                migrations.AlterField(
                    model_name="parent",
                    name="id",
                    field=models.BigIntegerField(primary_key=True),
                ),
            ],
        )

    def test_rename_field_reloads_state_on_fk_target_changes(self):
        """
        If RenameField doesn't reload state appropriately, the AlterField
        crashes on MySQL due to not dropping the PonyRider.pony foreign key
        constraint before modifying the column.
        """
        app_label = "alter_rename_field_reloads_state_on_fk_target_changes"
        project_state = self.apply_operations(
            app_label,
            ProjectState(),
            operations=[
                migrations.CreateModel(
                    "Rider",
                    fields=[
                        ("id", models.CharField(primary_key=True, max_length=100)),
                    ],
                ),
                migrations.CreateModel(
                    "Pony",
                    fields=[
                        ("id", models.CharField(primary_key=True, max_length=100)),
                        (
                            "rider",
                            models.ForeignKey("%s.Rider" % app_label, models.CASCADE),
                        ),
                    ],
                ),
                migrations.CreateModel(
                    "PonyRider",
                    fields=[
                        ("id", models.AutoField(primary_key=True)),
                        (
                            "pony",
                            models.ForeignKey("%s.Pony" % app_label, models.CASCADE),
                        ),
                    ],
                ),
            ],
        )
        project_state = self.apply_operations(
            app_label,
            project_state,
            operations=[
                migrations.RenameField("Rider", "id", "id2"),
                migrations.AlterField(
                    "Pony", "id", models.CharField(primary_key=True, max_length=99)
                ),
            ],
        )

    def test_rename_field(self):
        """
        Tests the RenameField operation.
        """
        project_state = self.set_up_test_model("test_rnfl")
        operation = migrations.RenameField("Pony", "pink", "blue")
        self.assertEqual(operation.describe(), "Rename field pink on Pony to blue")
        self.assertEqual(
            operation.formatted_description(), "~ Rename field pink on Pony to blue"
        )
        self.assertEqual(operation.migration_name_fragment, "rename_pink_pony_blue")
        new_state = project_state.clone()
        operation.state_forwards("test_rnfl", new_state)
        self.assertIn("blue", new_state.models["test_rnfl", "pony"].fields)
        self.assertNotIn("pink", new_state.models["test_rnfl", "pony"].fields)
        # Rename field.
        self.assertColumnExists("test_rnfl_pony", "pink")
        self.assertColumnNotExists("test_rnfl_pony", "blue")
        with connection.schema_editor() as editor:
            operation.database_forwards("test_rnfl", editor, project_state, new_state)
        self.assertColumnExists("test_rnfl_pony", "blue")
        self.assertColumnNotExists("test_rnfl_pony", "pink")
        # Reversal.
        with connection.schema_editor() as editor:
            operation.database_backwards("test_rnfl", editor, new_state, project_state)
        self.assertColumnExists("test_rnfl_pony", "pink")
        self.assertColumnNotExists("test_rnfl_pony", "blue")
        # Deconstruction.
        definition = operation.deconstruct()
        self.assertEqual(definition[0], "RenameField")
        self.assertEqual(definition[1], [])
        self.assertEqual(
            definition[2],
            {"model_name": "Pony", "old_name": "pink", "new_name": "blue"},
        )

    def test_rename_field_unique_together(self):
        project_state = self.set_up_test_model("test_rnflut", unique_together=True)
        operation = migrations.RenameField("Pony", "pink", "blue")
        new_state = project_state.clone()
        operation.state_forwards("test_rnflut", new_state)
        # unique_together has the renamed column.
        self.assertIn(
            "blue",
            new_state.models["test_rnflut", "pony"].options["unique_together"][0],
        )
        self.assertNotIn(
            "pink",
            new_state.models["test_rnflut", "pony"].options["unique_together"][0],
        )
        # Rename field.
        self.assertColumnExists("test_rnflut_pony", "pink")
        self.assertColumnNotExists("test_rnflut_pony", "blue")
        with connection.schema_editor() as editor:
            operation.database_forwards("test_rnflut", editor, project_state, new_state)
        self.assertColumnExists("test_rnflut_pony", "blue")
        self.assertColumnNotExists("test_rnflut_pony", "pink")
        # The unique constraint has been ported over.
        with connection.cursor() as cursor:
            cursor.execute("INSERT INTO test_rnflut_pony (blue, weight) VALUES (1, 1)")
            with self.assertRaises(IntegrityError):
                with atomic():
                    cursor.execute(
                        "INSERT INTO test_rnflut_pony (blue, weight) VALUES (1, 1)"
                    )
            cursor.execute("DELETE FROM test_rnflut_pony")
        # Reversal.
        with connection.schema_editor() as editor:
            operation.database_backwards(
                "test_rnflut", editor, new_state, project_state
            )
        self.assertColumnExists("test_rnflut_pony", "pink")
        self.assertColumnNotExists("test_rnflut_pony", "blue")

    def test_rename_field_with_db_column(self):
        project_state = self.apply_operations(
            "test_rfwdbc",
            ProjectState(),
            operations=[
                migrations.CreateModel(
                    "Pony",
                    fields=[
                        ("id", models.AutoField(primary_key=True)),
                        ("field", models.IntegerField(db_column="db_field")),
                        (
                            "fk_field",
                            models.ForeignKey(
                                "Pony",
                                models.CASCADE,
                                db_column="db_fk_field",
                            ),
                        ),
                    ],
                ),
            ],
        )
        new_state = project_state.clone()
        operation = migrations.RenameField("Pony", "field", "renamed_field")
        operation.state_forwards("test_rfwdbc", new_state)
        self.assertIn("renamed_field", new_state.models["test_rfwdbc", "pony"].fields)
        self.assertNotIn("field", new_state.models["test_rfwdbc", "pony"].fields)
        self.assertColumnExists("test_rfwdbc_pony", "db_field")
        with connection.schema_editor() as editor:
            with self.assertNumQueries(0):
                operation.database_forwards(
                    "test_rfwdbc", editor, project_state, new_state
                )
        self.assertColumnExists("test_rfwdbc_pony", "db_field")
        with connection.schema_editor() as editor:
            with self.assertNumQueries(0):
                operation.database_backwards(
                    "test_rfwdbc", editor, new_state, project_state
                )
        self.assertColumnExists("test_rfwdbc_pony", "db_field")

        new_state = project_state.clone()
        operation = migrations.RenameField("Pony", "fk_field", "renamed_fk_field")
        operation.state_forwards("test_rfwdbc", new_state)
        self.assertIn(
            "renamed_fk_field", new_state.models["test_rfwdbc", "pony"].fields
        )
        self.assertNotIn("fk_field", new_state.models["test_rfwdbc", "pony"].fields)
        self.assertColumnExists("test_rfwdbc_pony", "db_fk_field")
        with connection.schema_editor() as editor:
            with self.assertNumQueries(0):
                operation.database_forwards(
                    "test_rfwdbc", editor, project_state, new_state
                )
        self.assertColumnExists("test_rfwdbc_pony", "db_fk_field")
        with connection.schema_editor() as editor:
            with self.assertNumQueries(0):
                operation.database_backwards(
                    "test_rfwdbc", editor, new_state, project_state
                )
        self.assertColumnExists("test_rfwdbc_pony", "db_fk_field")

    def test_rename_field_case(self):
        project_state = self.apply_operations(
            "test_rfmx",
            ProjectState(),
            operations=[
                migrations.CreateModel(
                    "Pony",
                    fields=[
                        ("id", models.AutoField(primary_key=True)),
                        ("field", models.IntegerField()),
                    ],
                ),
            ],
        )
        new_state = project_state.clone()
        operation = migrations.RenameField("Pony", "field", "FiElD")
        operation.state_forwards("test_rfmx", new_state)
        self.assertIn("FiElD", new_state.models["test_rfmx", "pony"].fields)
        self.assertColumnExists("test_rfmx_pony", "field")
        with connection.schema_editor() as editor:
            operation.database_forwards("test_rfmx", editor, project_state, new_state)
        self.assertColumnExists(
            "test_rfmx_pony",
            connection.introspection.identifier_converter("FiElD"),
        )
        with connection.schema_editor() as editor:
            operation.database_backwards("test_rfmx", editor, new_state, project_state)
        self.assertColumnExists("test_rfmx_pony", "field")

    def test_rename_missing_field(self):
        state = ProjectState()
        state.add_model(ModelState("app", "model", []))
        with self.assertRaisesMessage(
            FieldDoesNotExist, "app.model has no field named 'field'"
        ):
            migrations.RenameField("model", "field", "new_field").state_forwards(
                "app", state
            )

    def test_rename_referenced_field_state_forward(self):
        state = ProjectState()
        state.add_model(
            ModelState(
                "app",
                "Model",
                [
                    ("id", models.AutoField(primary_key=True)),
                    ("field", models.IntegerField(unique=True)),
                ],
            )
        )
        state.add_model(
            ModelState(
                "app",
                "OtherModel",
                [
                    ("id", models.AutoField(primary_key=True)),
                    (
                        "fk",
                        models.ForeignKey("Model", models.CASCADE, to_field="field"),
                    ),
                    (
                        "fo",
                        models.ForeignObject(
                            "Model",
                            models.CASCADE,
                            from_fields=("fk",),
                            to_fields=("field",),
                        ),
                    ),
                ],
            )
        )
        operation = migrations.RenameField("Model", "field", "renamed")
        new_state = state.clone()
        operation.state_forwards("app", new_state)
        self.assertEqual(
            new_state.models["app", "othermodel"].fields["fk"].remote_field.field_name,
            "renamed",
        )
        self.assertEqual(
            new_state.models["app", "othermodel"].fields["fk"].from_fields, ["self"]
        )
        self.assertEqual(
            new_state.models["app", "othermodel"].fields["fk"].to_fields, ("renamed",)
        )
        self.assertEqual(
            new_state.models["app", "othermodel"].fields["fo"].from_fields, ("fk",)
        )
        self.assertEqual(
            new_state.models["app", "othermodel"].fields["fo"].to_fields, ("renamed",)
        )
        operation = migrations.RenameField("OtherModel", "fk", "renamed_fk")
        new_state = state.clone()
        operation.state_forwards("app", new_state)
        self.assertEqual(
            new_state.models["app", "othermodel"]
            .fields["renamed_fk"]
            .remote_field.field_name,
            "renamed",
        )
        self.assertEqual(
            new_state.models["app", "othermodel"].fields["renamed_fk"].from_fields,
            ("self",),
        )
        self.assertEqual(
            new_state.models["app", "othermodel"].fields["renamed_fk"].to_fields,
            ("renamed",),
        )
        self.assertEqual(
            new_state.models["app", "othermodel"].fields["fo"].from_fields,
            ("renamed_fk",),
        )
        self.assertEqual(
            new_state.models["app", "othermodel"].fields["fo"].to_fields, ("renamed",)
        )

    def test_alter_unique_together(self):
        """
        Tests the AlterUniqueTogether operation.
        """
        project_state = self.set_up_test_model("test_alunto")
        # Test the state alteration
        operation = migrations.AlterUniqueTogether("Pony", [("pink", "weight")])
        self.assertEqual(
            operation.describe(), "Alter unique_together for Pony (1 constraint(s))"
        )
        self.assertEqual(
            operation.formatted_description(),
            "~ Alter unique_together for Pony (1 constraint(s))",
        )
        self.assertEqual(
            operation.migration_name_fragment,
            "alter_pony_unique_together",
        )
        new_state = project_state.clone()
        operation.state_forwards("test_alunto", new_state)
        self.assertEqual(
            len(
                project_state.models["test_alunto", "pony"].options.get(
                    "unique_together", set()
                )
            ),
            0,
        )
        self.assertEqual(
            len(
                new_state.models["test_alunto", "pony"].options.get(
                    "unique_together", set()
                )
            ),
            1,
        )
        # Make sure we can insert duplicate rows
        with connection.cursor() as cursor:
            cursor.execute("INSERT INTO test_alunto_pony (pink, weight) VALUES (1, 1)")
            cursor.execute("INSERT INTO test_alunto_pony (pink, weight) VALUES (1, 1)")
            cursor.execute("DELETE FROM test_alunto_pony")
            # Test the database alteration
            with connection.schema_editor() as editor:
                operation.database_forwards(
                    "test_alunto", editor, project_state, new_state
                )
            cursor.execute("INSERT INTO test_alunto_pony (pink, weight) VALUES (1, 1)")
            with self.assertRaises(IntegrityError):
                with atomic():
                    cursor.execute(
                        "INSERT INTO test_alunto_pony (pink, weight) VALUES (1, 1)"
                    )
            cursor.execute("DELETE FROM test_alunto_pony")
            # And test reversal
            with connection.schema_editor() as editor:
                operation.database_backwards(
                    "test_alunto", editor, new_state, project_state
                )
            cursor.execute("INSERT INTO test_alunto_pony (pink, weight) VALUES (1, 1)")
            cursor.execute("INSERT INTO test_alunto_pony (pink, weight) VALUES (1, 1)")
            cursor.execute("DELETE FROM test_alunto_pony")
        # Test flat unique_together
        operation = migrations.AlterUniqueTogether("Pony", ("pink", "weight"))
        operation.state_forwards("test_alunto", new_state)
        self.assertEqual(
            len(
                new_state.models["test_alunto", "pony"].options.get(
                    "unique_together", set()
                )
            ),
            1,
        )
        # And deconstruction
        definition = operation.deconstruct()
        self.assertEqual(definition[0], "AlterUniqueTogether")
        self.assertEqual(definition[1], [])
        self.assertEqual(
            definition[2], {"name": "Pony", "unique_together": {("pink", "weight")}}
        )

    def test_alter_unique_together_remove(self):
        operation = migrations.AlterUniqueTogether("Pony", None)
        self.assertEqual(
            operation.describe(), "Alter unique_together for Pony (0 constraint(s))"
        )

    @skipUnlessDBFeature("allows_multiple_constraints_on_same_fields")
    def test_remove_unique_together_on_pk_field(self):
        app_label = "test_rutopkf"
        project_state = self.apply_operations(
            app_label,
            ProjectState(),
            operations=[
                migrations.CreateModel(
                    "Pony",
                    fields=[("id", models.AutoField(primary_key=True))],
                    options={"unique_together": {("id",)}},
                ),
            ],
        )
        table_name = f"{app_label}_pony"
        pk_constraint_name = f"{table_name}_pkey"
        unique_together_constraint_name = f"{table_name}_id_fb61f881_uniq"
        self.assertConstraintExists(table_name, pk_constraint_name, value=False)
        self.assertConstraintExists(
            table_name, unique_together_constraint_name, value=False
        )

        new_state = project_state.clone()
        operation = migrations.AlterUniqueTogether("Pony", set())
        operation.state_forwards(app_label, new_state)
        with connection.schema_editor() as editor:
            operation.database_forwards(app_label, editor, project_state, new_state)
        self.assertConstraintExists(table_name, pk_constraint_name, value=False)
        self.assertConstraintNotExists(table_name, unique_together_constraint_name)

    @skipUnlessDBFeature("allows_multiple_constraints_on_same_fields")
    def test_remove_unique_together_on_unique_field(self):
        app_label = "test_rutouf"
        project_state = self.apply_operations(
            app_label,
            ProjectState(),
            operations=[
                migrations.CreateModel(
                    "Pony",
                    fields=[
                        ("id", models.AutoField(primary_key=True)),
                        ("name", models.CharField(max_length=30, unique=True)),
                    ],
                    options={"unique_together": {("name",)}},
                ),
            ],
        )
        table_name = f"{app_label}_pony"
        unique_constraint_name = f"{table_name}_name_key"
        unique_together_constraint_name = f"{table_name}_name_694f3b9f_uniq"
        self.assertConstraintExists(table_name, unique_constraint_name, value=False)
        self.assertConstraintExists(
            table_name, unique_together_constraint_name, value=False
        )

        new_state = project_state.clone()
        operation = migrations.AlterUniqueTogether("Pony", set())
        operation.state_forwards(app_label, new_state)
        with connection.schema_editor() as editor:
            operation.database_forwards(app_label, editor, project_state, new_state)
        self.assertConstraintExists(table_name, unique_constraint_name, value=False)
        self.assertConstraintNotExists(table_name, unique_together_constraint_name)

    def test_add_index(self):
        """
        Test the AddIndex operation.
        """
        project_state = self.set_up_test_model("test_adin")
        msg = (
            "Indexes passed to AddIndex operations require a name argument. "
            "<Index: fields=['pink']> doesn't have one."
        )
        with self.assertRaisesMessage(ValueError, msg):
            migrations.AddIndex("Pony", models.Index(fields=["pink"]))
        index = models.Index(fields=["pink"], name="test_adin_pony_pink_idx")
        operation = migrations.AddIndex("Pony", index)
        self.assertEqual(
            operation.describe(),
            "Create index test_adin_pony_pink_idx on field(s) pink of model Pony",
        )
        self.assertEqual(
            operation.formatted_description(),
            "+ Create index test_adin_pony_pink_idx on field(s) pink of model Pony",
        )
        self.assertEqual(
            operation.migration_name_fragment,
            "pony_test_adin_pony_pink_idx",
        )
        new_state = project_state.clone()
        operation.state_forwards("test_adin", new_state)
        # Test the database alteration
        self.assertEqual(
            len(new_state.models["test_adin", "pony"].options["indexes"]), 1
        )
        self.assertIndexNotExists("test_adin_pony", ["pink"])
        with connection.schema_editor() as editor:
            operation.database_forwards("test_adin", editor, project_state, new_state)
        self.assertIndexExists("test_adin_pony", ["pink"])
        # And test reversal
        with connection.schema_editor() as editor:
            operation.database_backwards("test_adin", editor, new_state, project_state)
        self.assertIndexNotExists("test_adin_pony", ["pink"])
        # And deconstruction
        definition = operation.deconstruct()
        self.assertEqual(definition[0], "AddIndex")
        self.assertEqual(definition[1], [])
        self.assertEqual(definition[2], {"model_name": "Pony", "index": index})

    def test_remove_index(self):
        """
        Test the RemoveIndex operation.
        """
        project_state = self.set_up_test_model("test_rmin", multicol_index=True)
        self.assertTableExists("test_rmin_pony")
        self.assertIndexExists("test_rmin_pony", ["pink", "weight"])
        operation = migrations.RemoveIndex("Pony", "pony_test_idx")
        self.assertEqual(operation.describe(), "Remove index pony_test_idx from Pony")
        self.assertEqual(
            operation.formatted_description(), "- Remove index pony_test_idx from Pony"
        )
        self.assertEqual(
            operation.migration_name_fragment,
            "remove_pony_pony_test_idx",
        )
        new_state = project_state.clone()
        operation.state_forwards("test_rmin", new_state)
        # Test the state alteration
        self.assertEqual(
            len(new_state.models["test_rmin", "pony"].options["indexes"]), 0
        )
        self.assertIndexExists("test_rmin_pony", ["pink", "weight"])
        # Test the database alteration
        with connection.schema_editor() as editor:
            operation.database_forwards("test_rmin", editor, project_state, new_state)
        self.assertIndexNotExists("test_rmin_pony", ["pink", "weight"])
        # And test reversal
        with connection.schema_editor() as editor:
            operation.database_backwards("test_rmin", editor, new_state, project_state)
        self.assertIndexExists("test_rmin_pony", ["pink", "weight"])
        # And deconstruction
        definition = operation.deconstruct()
        self.assertEqual(definition[0], "RemoveIndex")
        self.assertEqual(definition[1], [])
        self.assertEqual(definition[2], {"model_name": "Pony", "name": "pony_test_idx"})

        # Also test a field dropped with index - sqlite remake issue
        operations = [
            migrations.RemoveIndex("Pony", "pony_test_idx"),
            migrations.RemoveField("Pony", "pink"),
        ]
        self.assertColumnExists("test_rmin_pony", "pink")
        self.assertIndexExists("test_rmin_pony", ["pink", "weight"])
        # Test database alteration
        new_state = project_state.clone()
        self.apply_operations("test_rmin", new_state, operations=operations)
        self.assertColumnNotExists("test_rmin_pony", "pink")
        self.assertIndexNotExists("test_rmin_pony", ["pink", "weight"])
        # And test reversal
        self.unapply_operations("test_rmin", project_state, operations=operations)
        self.assertIndexExists("test_rmin_pony", ["pink", "weight"])

    def test_rename_index(self):
        app_label = "test_rnin"
        project_state = self.set_up_test_model(app_label, index=True)
        table_name = app_label + "_pony"
        self.assertIndexNameExists(table_name, "pony_pink_idx")
        self.assertIndexNameNotExists(table_name, "new_pony_test_idx")
        operation = migrations.RenameIndex(
            "Pony", new_name="new_pony_test_idx", old_name="pony_pink_idx"
        )
        self.assertEqual(
            operation.describe(),
            "Rename index pony_pink_idx on Pony to new_pony_test_idx",
        )
        self.assertEqual(
            operation.formatted_description(),
            "~ Rename index pony_pink_idx on Pony to new_pony_test_idx",
        )
        self.assertEqual(
            operation.migration_name_fragment,
            "rename_pony_pink_idx_new_pony_test_idx",
        )

        new_state = project_state.clone()
        operation.state_forwards(app_label, new_state)
        # Rename index.
        expected_queries = 1 if connection.features.can_rename_index else 2
        with (
            connection.schema_editor() as editor,
            self.assertNumQueries(expected_queries),
        ):
            operation.database_forwards(app_label, editor, project_state, new_state)
        self.assertIndexNameNotExists(table_name, "pony_pink_idx")
        self.assertIndexNameExists(table_name, "new_pony_test_idx")
        # Reversal.
        with (
            connection.schema_editor() as editor,
            self.assertNumQueries(expected_queries),
        ):
            operation.database_backwards(app_label, editor, new_state, project_state)
        self.assertIndexNameExists(table_name, "pony_pink_idx")
        self.assertIndexNameNotExists(table_name, "new_pony_test_idx")
        # Deconstruction.
        definition = operation.deconstruct()
        self.assertEqual(definition[0], "RenameIndex")
        self.assertEqual(definition[1], [])
        self.assertEqual(
            definition[2],
            {
                "model_name": "Pony",
                "old_name": "pony_pink_idx",
                "new_name": "new_pony_test_idx",
            },
        )

    def test_rename_index_arguments(self):
        msg = "RenameIndex.old_name and old_fields are mutually exclusive."
        with self.assertRaisesMessage(ValueError, msg):
            migrations.RenameIndex(
                "Pony",
                new_name="new_idx_name",
                old_name="old_idx_name",
                old_fields=("weight", "pink"),
            )
        msg = "RenameIndex requires one of old_name and old_fields arguments to be set."
        with self.assertRaisesMessage(ValueError, msg):
            migrations.RenameIndex("Pony", new_name="new_idx_name")

    def test_rename_index_unknown_unnamed_index(self):
        app_label = "test_rninuui"
        project_state = self.set_up_test_model(app_label)
        operation = migrations.RenameIndex(
            "Pony", new_name="new_pony_test_idx", old_fields=("weight", "pink")
        )
        new_state = project_state.clone()
        operation.state_forwards(app_label, new_state)
        msg = "Found wrong number (0) of indexes for test_rninuui_pony(weight, pink)."
        with connection.schema_editor() as editor:
            with self.assertRaisesMessage(ValueError, msg):
                operation.database_forwards(app_label, editor, project_state, new_state)

    @skipUnlessDBFeature("allows_multiple_constraints_on_same_fields")
    def test_rename_index_unnamed_index_with_unique_index(self):
        app_label = "test_rninuniwui"
        project_state = self.set_up_test_model(
            app_label,
            multicol_index=True,
            unique_together=True,
        )
        table_name = app_label + "_pony"
        self.assertIndexNotExists(table_name, "new_pony_test_idx")
        operation = migrations.RenameIndex(
            "Pony", new_name="new_pony_test_idx", old_fields=["pink", "weight"]
        )
        new_state = project_state.clone()
        operation.state_forwards(app_label, new_state)
        # Rename index.
        with connection.schema_editor() as editor:
            operation.database_forwards(app_label, editor, project_state, new_state)
        self.assertIndexNameExists(table_name, "new_pony_test_idx")

    def test_add_index_state_forwards(self):
        project_state = self.set_up_test_model("test_adinsf")
        index = models.Index(fields=["pink"], name="test_adinsf_pony_pink_idx")
        old_model = project_state.apps.get_model("test_adinsf", "Pony")
        new_state = project_state.clone()

        operation = migrations.AddIndex("Pony", index)
        operation.state_forwards("test_adinsf", new_state)
        new_model = new_state.apps.get_model("test_adinsf", "Pony")
        self.assertIsNot(old_model, new_model)

    def test_remove_index_state_forwards(self):
        project_state = self.set_up_test_model("test_rminsf")
        index = models.Index(fields=["pink"], name="test_rminsf_pony_pink_idx")
        migrations.AddIndex("Pony", index).state_forwards("test_rminsf", project_state)
        old_model = project_state.apps.get_model("test_rminsf", "Pony")
        new_state = project_state.clone()

        operation = migrations.RemoveIndex("Pony", "test_rminsf_pony_pink_idx")
        operation.state_forwards("test_rminsf", new_state)
        new_model = new_state.apps.get_model("test_rminsf", "Pony")
        self.assertIsNot(old_model, new_model)

    def test_rename_index_state_forwards(self):
        app_label = "test_rnidsf"
        project_state = self.set_up_test_model(app_label, index=True)
        old_model = project_state.apps.get_model(app_label, "Pony")
        new_state = project_state.clone()

        operation = migrations.RenameIndex(
            "Pony", new_name="new_pony_pink_idx", old_name="pony_pink_idx"
        )
        operation.state_forwards(app_label, new_state)
        new_model = new_state.apps.get_model(app_label, "Pony")
        self.assertIsNot(old_model, new_model)
        self.assertEqual(new_model._meta.indexes[0].name, "new_pony_pink_idx")

    @skipUnlessDBFeature("supports_expression_indexes")
    def test_add_func_index(self):
        app_label = "test_addfuncin"
        index_name = f"{app_label}_pony_abs_idx"
        table_name = f"{app_label}_pony"
        project_state = self.set_up_test_model(app_label)
        index = models.Index(Abs("weight"), name=index_name)
        operation = migrations.AddIndex("Pony", index)
        self.assertEqual(
            operation.describe(),
            "Create index test_addfuncin_pony_abs_idx on Abs(F(weight)) on model Pony",
        )
        self.assertEqual(
            operation.migration_name_fragment,
            "pony_test_addfuncin_pony_abs_idx",
        )
        new_state = project_state.clone()
        operation.state_forwards(app_label, new_state)
        self.assertEqual(len(new_state.models[app_label, "pony"].options["indexes"]), 1)
        self.assertIndexNameNotExists(table_name, index_name)
        # Add index.
        with connection.schema_editor() as editor:
            operation.database_forwards(app_label, editor, project_state, new_state)
        self.assertIndexNameExists(table_name, index_name)
        # Reversal.
        with connection.schema_editor() as editor:
            operation.database_backwards(app_label, editor, new_state, project_state)
        self.assertIndexNameNotExists(table_name, index_name)
        # Deconstruction.
        definition = operation.deconstruct()
        self.assertEqual(definition[0], "AddIndex")
        self.assertEqual(definition[1], [])
        self.assertEqual(definition[2], {"model_name": "Pony", "index": index})

    @skipUnlessDBFeature("supports_expression_indexes")
    def test_remove_func_index(self):
        app_label = "test_rmfuncin"
        index_name = f"{app_label}_pony_abs_idx"
        table_name = f"{app_label}_pony"
        project_state = self.set_up_test_model(
            app_label,
            indexes=[
                models.Index(Abs("weight"), name=index_name),
            ],
        )
        self.assertTableExists(table_name)
        self.assertIndexNameExists(table_name, index_name)
        operation = migrations.RemoveIndex("Pony", index_name)
        self.assertEqual(
            operation.describe(),
            "Remove index test_rmfuncin_pony_abs_idx from Pony",
        )
        self.assertEqual(
            operation.migration_name_fragment,
            "remove_pony_test_rmfuncin_pony_abs_idx",
        )
        new_state = project_state.clone()
        operation.state_forwards(app_label, new_state)
        self.assertEqual(len(new_state.models[app_label, "pony"].options["indexes"]), 0)
        # Remove index.
        with connection.schema_editor() as editor:
            operation.database_forwards(app_label, editor, project_state, new_state)
        self.assertIndexNameNotExists(table_name, index_name)
        # Reversal.
        with connection.schema_editor() as editor:
            operation.database_backwards(app_label, editor, new_state, project_state)
        self.assertIndexNameExists(table_name, index_name)
        # Deconstruction.
        definition = operation.deconstruct()
        self.assertEqual(definition[0], "RemoveIndex")
        self.assertEqual(definition[1], [])
        self.assertEqual(definition[2], {"model_name": "Pony", "name": index_name})

    @skipUnlessDBFeature("supports_expression_indexes")
    def test_alter_field_with_func_index(self):
        app_label = "test_alfuncin"
        index_name = f"{app_label}_pony_idx"
        table_name = f"{app_label}_pony"
        project_state = self.set_up_test_model(
            app_label,
            indexes=[models.Index(Abs("pink"), name=index_name)],
        )
        operation = migrations.AlterField(
            "Pony", "pink", models.IntegerField(null=True)
        )
        new_state = project_state.clone()
        operation.state_forwards(app_label, new_state)
        with connection.schema_editor() as editor:
            operation.database_forwards(app_label, editor, project_state, new_state)
        self.assertIndexNameExists(table_name, index_name)
        with connection.schema_editor() as editor:
            operation.database_backwards(app_label, editor, new_state, project_state)
        self.assertIndexNameExists(table_name, index_name)

    def test_alter_field_with_index(self):
        """
        Test AlterField operation with an index to ensure indexes created via
        Meta.indexes don't get dropped with sqlite3 remake.
        """
        project_state = self.set_up_test_model("test_alflin", index=True)
        operation = migrations.AlterField(
            "Pony", "pink", models.IntegerField(null=True)
        )
        new_state = project_state.clone()
        operation.state_forwards("test_alflin", new_state)
        # Test the database alteration
        self.assertColumnNotNull("test_alflin_pony", "pink")
        with connection.schema_editor() as editor:
            operation.database_forwards("test_alflin", editor, project_state, new_state)
        # Index hasn't been dropped
        self.assertIndexExists("test_alflin_pony", ["pink"])
        # And test reversal
        with connection.schema_editor() as editor:
            operation.database_backwards(
                "test_alflin", editor, new_state, project_state
            )
        # Ensure the index is still there
        self.assertIndexExists("test_alflin_pony", ["pink"])

    def test_alter_index_together_remove(self):
        operation = migrations.AlterIndexTogether("Pony", None)
        self.assertEqual(
            operation.describe(), "Alter index_together for Pony (0 constraint(s))"
        )
        self.assertEqual(
            operation.formatted_description(),
            "~ Alter index_together for Pony (0 constraint(s))",
        )

    def test_add_constraint(self):
        project_state = self.set_up_test_model("test_addconstraint")
        gt_check = models.Q(pink__gt=2)
        gt_constraint = models.CheckConstraint(
            condition=gt_check, name="test_add_constraint_pony_pink_gt_2"
        )
        gt_operation = migrations.AddConstraint("Pony", gt_constraint)
        self.assertEqual(
            gt_operation.describe(),
            "Create constraint test_add_constraint_pony_pink_gt_2 on model Pony",
        )
        self.assertEqual(
            gt_operation.formatted_description(),
            "+ Create constraint test_add_constraint_pony_pink_gt_2 on model Pony",
        )
        self.assertEqual(
            gt_operation.migration_name_fragment,
            "pony_test_add_constraint_pony_pink_gt_2",
        )
        # Test the state alteration
        new_state = project_state.clone()
        gt_operation.state_forwards("test_addconstraint", new_state)
        self.assertEqual(
            len(new_state.models["test_addconstraint", "pony"].options["constraints"]),
            1,
        )
        Pony = new_state.apps.get_model("test_addconstraint", "Pony")
        self.assertEqual(len(Pony._meta.constraints), 1)
        # Test the database alteration
        with (
            CaptureQueriesContext(connection) as ctx,
            connection.schema_editor() as editor,
        ):
            gt_operation.database_forwards(
                "test_addconstraint", editor, project_state, new_state
            )
        if connection.features.supports_table_check_constraints:
            with self.assertRaises(IntegrityError), transaction.atomic():
                Pony.objects.create(pink=1, weight=1.0)
        else:
            self.assertIs(
                any("CHECK" in query["sql"] for query in ctx.captured_queries), False
            )
            Pony.objects.create(pink=1, weight=1.0)
        # Add another one.
        lt_check = models.Q(pink__lt=100)
        lt_constraint = models.CheckConstraint(
            condition=lt_check, name="test_add_constraint_pony_pink_lt_100"
        )
        lt_operation = migrations.AddConstraint("Pony", lt_constraint)
        lt_operation.state_forwards("test_addconstraint", new_state)
        self.assertEqual(
            len(new_state.models["test_addconstraint", "pony"].options["constraints"]),
            2,
        )
        Pony = new_state.apps.get_model("test_addconstraint", "Pony")
        self.assertEqual(len(Pony._meta.constraints), 2)
        with (
            CaptureQueriesContext(connection) as ctx,
            connection.schema_editor() as editor,
        ):
            lt_operation.database_forwards(
                "test_addconstraint", editor, project_state, new_state
            )
        if connection.features.supports_table_check_constraints:
            with self.assertRaises(IntegrityError), transaction.atomic():
                Pony.objects.create(pink=100, weight=1.0)
        else:
            self.assertIs(
                any("CHECK" in query["sql"] for query in ctx.captured_queries), False
            )
            Pony.objects.create(pink=100, weight=1.0)
        # Test reversal
        with connection.schema_editor() as editor:
            gt_operation.database_backwards(
                "test_addconstraint", editor, new_state, project_state
            )
        Pony.objects.create(pink=1, weight=1.0)
        # Test deconstruction
        definition = gt_operation.deconstruct()
        self.assertEqual(definition[0], "AddConstraint")
        self.assertEqual(definition[1], [])
        self.assertEqual(
            definition[2], {"model_name": "Pony", "constraint": gt_constraint}
        )

    @skipUnlessDBFeature("supports_table_check_constraints")
    def test_add_constraint_percent_escaping(self):
        app_label = "add_constraint_string_quoting"
        operations = [
            migrations.CreateModel(
                "Author",
                fields=[
                    ("id", models.AutoField(primary_key=True)),
                    ("name", models.CharField(max_length=100)),
                    ("surname", models.CharField(max_length=100, default="")),
                    ("rebate", models.CharField(max_length=100)),
                ],
            ),
        ]
        from_state = self.apply_operations(app_label, ProjectState(), operations)
        checks = [
            # "%" generated in startswith lookup should be escaped in a way
            # that is considered a leading wildcard.
            (
                models.Q(name__startswith="Albert"),
                {"name": "Alberta"},
                {"name": "Artur"},
            ),
            # Literal "%" should be escaped in a way that is not a considered a
            # wildcard.
            (models.Q(rebate__endswith="%"), {"rebate": "10%"}, {"rebate": "10%$"}),
            # Right-hand-side baked "%" literals should not be used for
            # parameters interpolation.
            (
                ~models.Q(surname__startswith=models.F("name")),
                {"name": "Albert"},
                {"name": "Albert", "surname": "Alberto"},
            ),
            # Exact matches against "%" literals should also be supported.
            (
                models.Q(name="%"),
                {"name": "%"},
                {"name": "Albert"},
            ),
        ]
        for check, valid, invalid in checks:
            with self.subTest(condition=check, valid=valid, invalid=invalid):
                constraint = models.CheckConstraint(condition=check, name="constraint")
                operation = migrations.AddConstraint("Author", constraint)
                to_state = from_state.clone()
                operation.state_forwards(app_label, to_state)
                with connection.schema_editor() as editor:
                    operation.database_forwards(app_label, editor, from_state, to_state)
                Author = to_state.apps.get_model(app_label, "Author")
                try:
                    with transaction.atomic():
                        Author.objects.create(**valid).delete()
                    with self.assertRaises(IntegrityError), transaction.atomic():
                        Author.objects.create(**invalid)
                finally:
                    with connection.schema_editor() as editor:
                        operation.database_backwards(
                            app_label, editor, from_state, to_state
                        )

    @skipUnlessDBFeature("supports_table_check_constraints")
    def test_add_or_constraint(self):
        app_label = "test_addorconstraint"
        constraint_name = "add_constraint_or"
        from_state = self.set_up_test_model(app_label)
        check = models.Q(pink__gt=2, weight__gt=2) | models.Q(weight__lt=0)
        constraint = models.CheckConstraint(condition=check, name=constraint_name)
        operation = migrations.AddConstraint("Pony", constraint)
        to_state = from_state.clone()
        operation.state_forwards(app_label, to_state)
        with connection.schema_editor() as editor:
            operation.database_forwards(app_label, editor, from_state, to_state)
        Pony = to_state.apps.get_model(app_label, "Pony")
        with self.assertRaises(IntegrityError), transaction.atomic():
            Pony.objects.create(pink=2, weight=3.0)
        with self.assertRaises(IntegrityError), transaction.atomic():
            Pony.objects.create(pink=3, weight=1.0)
        Pony.objects.bulk_create(
            [
                Pony(pink=3, weight=-1.0),
                Pony(pink=1, weight=-1.0),
                Pony(pink=3, weight=3.0),
            ]
        )

    @skipUnlessDBFeature("supports_table_check_constraints")
    def test_add_constraint_combinable(self):
        app_label = "test_addconstraint_combinable"
        operations = [
            migrations.CreateModel(
                "Book",
                fields=[
                    ("id", models.AutoField(primary_key=True)),
                    ("read", models.PositiveIntegerField()),
                    ("unread", models.PositiveIntegerField()),
                ],
            ),
        ]
        from_state = self.apply_operations(app_label, ProjectState(), operations)
        constraint = models.CheckConstraint(
            condition=models.Q(read=(100 - models.F("unread"))),
            name="test_addconstraint_combinable_sum_100",
        )
        operation = migrations.AddConstraint("Book", constraint)
        to_state = from_state.clone()
        operation.state_forwards(app_label, to_state)
        with connection.schema_editor() as editor:
            operation.database_forwards(app_label, editor, from_state, to_state)
        Book = to_state.apps.get_model(app_label, "Book")
        with self.assertRaises(IntegrityError), transaction.atomic():
            Book.objects.create(read=70, unread=10)
        Book.objects.create(read=70, unread=30)

    def test_remove_constraint(self):
        project_state = self.set_up_test_model(
            "test_removeconstraint",
            constraints=[
                models.CheckConstraint(
                    condition=models.Q(pink__gt=2),
                    name="test_remove_constraint_pony_pink_gt_2",
                ),
                models.CheckConstraint(
                    condition=models.Q(pink__lt=100),
                    name="test_remove_constraint_pony_pink_lt_100",
                ),
            ],
        )
        gt_operation = migrations.RemoveConstraint(
            "Pony", "test_remove_constraint_pony_pink_gt_2"
        )
        self.assertEqual(
            gt_operation.describe(),
            "Remove constraint test_remove_constraint_pony_pink_gt_2 from model Pony",
        )
        self.assertEqual(
            gt_operation.formatted_description(),
            "- Remove constraint test_remove_constraint_pony_pink_gt_2 from model Pony",
        )
        self.assertEqual(
            gt_operation.migration_name_fragment,
            "remove_pony_test_remove_constraint_pony_pink_gt_2",
        )
        # Test state alteration
        new_state = project_state.clone()
        gt_operation.state_forwards("test_removeconstraint", new_state)
        self.assertEqual(
            len(
                new_state.models["test_removeconstraint", "pony"].options["constraints"]
            ),
            1,
        )
        Pony = new_state.apps.get_model("test_removeconstraint", "Pony")
        self.assertEqual(len(Pony._meta.constraints), 1)
        # Test database alteration
        with connection.schema_editor() as editor:
            gt_operation.database_forwards(
                "test_removeconstraint", editor, project_state, new_state
            )
        Pony.objects.create(pink=1, weight=1.0).delete()
        if connection.features.supports_table_check_constraints:
            with self.assertRaises(IntegrityError), transaction.atomic():
                Pony.objects.create(pink=100, weight=1.0)
        else:
            Pony.objects.create(pink=100, weight=1.0)
        # Remove the other one.
        lt_operation = migrations.RemoveConstraint(
            "Pony", "test_remove_constraint_pony_pink_lt_100"
        )
        lt_operation.state_forwards("test_removeconstraint", new_state)
        self.assertEqual(
            len(
                new_state.models["test_removeconstraint", "pony"].options["constraints"]
            ),
            0,
        )
        Pony = new_state.apps.get_model("test_removeconstraint", "Pony")
        self.assertEqual(len(Pony._meta.constraints), 0)
        with connection.schema_editor() as editor:
            lt_operation.database_forwards(
                "test_removeconstraint", editor, project_state, new_state
            )
        Pony.objects.create(pink=100, weight=1.0).delete()
        # Test reversal
        with connection.schema_editor() as editor:
            gt_operation.database_backwards(
                "test_removeconstraint", editor, new_state, project_state
            )
        if connection.features.supports_table_check_constraints:
            with self.assertRaises(IntegrityError), transaction.atomic():
                Pony.objects.create(pink=1, weight=1.0)
        else:
            Pony.objects.create(pink=1, weight=1.0)
        # Test deconstruction
        definition = gt_operation.deconstruct()
        self.assertEqual(definition[0], "RemoveConstraint")
        self.assertEqual(definition[1], [])
        self.assertEqual(
            definition[2],
            {"model_name": "Pony", "name": "test_remove_constraint_pony_pink_gt_2"},
        )

    def test_add_partial_unique_constraint(self):
        project_state = self.set_up_test_model("test_addpartialuniqueconstraint")
        partial_unique_constraint = models.UniqueConstraint(
            fields=["pink"],
            condition=models.Q(weight__gt=5),
            name="test_constraint_pony_pink_for_weight_gt_5_uniq",
        )
        operation = migrations.AddConstraint("Pony", partial_unique_constraint)
        self.assertEqual(
            operation.describe(),
            "Create constraint test_constraint_pony_pink_for_weight_gt_5_uniq "
            "on model Pony",
        )
        # Test the state alteration
        new_state = project_state.clone()
        operation.state_forwards("test_addpartialuniqueconstraint", new_state)
        self.assertEqual(
            len(
                new_state.models["test_addpartialuniqueconstraint", "pony"].options[
                    "constraints"
                ]
            ),
            1,
        )
        Pony = new_state.apps.get_model("test_addpartialuniqueconstraint", "Pony")
        self.assertEqual(len(Pony._meta.constraints), 1)
        # Test the database alteration
        with connection.schema_editor() as editor:
            operation.database_forwards(
                "test_addpartialuniqueconstraint", editor, project_state, new_state
            )
        # Test constraint works
        Pony.objects.create(pink=1, weight=4.0)
        Pony.objects.create(pink=1, weight=4.0)
        Pony.objects.create(pink=1, weight=6.0)
        if connection.features.supports_partial_indexes:
            with self.assertRaises(IntegrityError), transaction.atomic():
                Pony.objects.create(pink=1, weight=7.0)
        else:
            Pony.objects.create(pink=1, weight=7.0)
        # Test reversal
        with connection.schema_editor() as editor:
            operation.database_backwards(
                "test_addpartialuniqueconstraint", editor, new_state, project_state
            )
        # Test constraint doesn't work
        Pony.objects.create(pink=1, weight=7.0)
        # Test deconstruction
        definition = operation.deconstruct()
        self.assertEqual(definition[0], "AddConstraint")
        self.assertEqual(definition[1], [])
        self.assertEqual(
            definition[2],
            {"model_name": "Pony", "constraint": partial_unique_constraint},
        )

    def test_remove_partial_unique_constraint(self):
        project_state = self.set_up_test_model(
            "test_removepartialuniqueconstraint",
            constraints=[
                models.UniqueConstraint(
                    fields=["pink"],
                    condition=models.Q(weight__gt=5),
                    name="test_constraint_pony_pink_for_weight_gt_5_uniq",
                ),
            ],
        )
        gt_operation = migrations.RemoveConstraint(
            "Pony", "test_constraint_pony_pink_for_weight_gt_5_uniq"
        )
        self.assertEqual(
            gt_operation.describe(),
            "Remove constraint test_constraint_pony_pink_for_weight_gt_5_uniq from "
            "model Pony",
        )
        # Test state alteration
        new_state = project_state.clone()
        gt_operation.state_forwards("test_removepartialuniqueconstraint", new_state)
        self.assertEqual(
            len(
                new_state.models["test_removepartialuniqueconstraint", "pony"].options[
                    "constraints"
                ]
            ),
            0,
        )
        Pony = new_state.apps.get_model("test_removepartialuniqueconstraint", "Pony")
        self.assertEqual(len(Pony._meta.constraints), 0)
        # Test database alteration
        with connection.schema_editor() as editor:
            gt_operation.database_forwards(
                "test_removepartialuniqueconstraint", editor, project_state, new_state
            )
        # Test constraint doesn't work
        Pony.objects.create(pink=1, weight=4.0)
        Pony.objects.create(pink=1, weight=4.0)
        Pony.objects.create(pink=1, weight=6.0)
        Pony.objects.create(pink=1, weight=7.0).delete()
        # Test reversal
        with connection.schema_editor() as editor:
            gt_operation.database_backwards(
                "test_removepartialuniqueconstraint", editor, new_state, project_state
            )
        # Test constraint works
        if connection.features.supports_partial_indexes:
            with self.assertRaises(IntegrityError), transaction.atomic():
                Pony.objects.create(pink=1, weight=7.0)
        else:
            Pony.objects.create(pink=1, weight=7.0)
        # Test deconstruction
        definition = gt_operation.deconstruct()
        self.assertEqual(definition[0], "RemoveConstraint")
        self.assertEqual(definition[1], [])
        self.assertEqual(
            definition[2],
            {
                "model_name": "Pony",
                "name": "test_constraint_pony_pink_for_weight_gt_5_uniq",
            },
        )

    def test_add_deferred_unique_constraint(self):
        app_label = "test_adddeferred_uc"
        project_state = self.set_up_test_model(app_label)
        deferred_unique_constraint = models.UniqueConstraint(
            fields=["pink"],
            name="deferred_pink_constraint_add",
            deferrable=models.Deferrable.DEFERRED,
        )
        operation = migrations.AddConstraint("Pony", deferred_unique_constraint)
        self.assertEqual(
            operation.describe(),
            "Create constraint deferred_pink_constraint_add on model Pony",
        )
        # Add constraint.
        new_state = project_state.clone()
        operation.state_forwards(app_label, new_state)
        self.assertEqual(
            len(new_state.models[app_label, "pony"].options["constraints"]), 1
        )
        Pony = new_state.apps.get_model(app_label, "Pony")
        self.assertEqual(len(Pony._meta.constraints), 1)
        with (
            connection.schema_editor() as editor,
            CaptureQueriesContext(connection) as ctx,
        ):
            operation.database_forwards(app_label, editor, project_state, new_state)
        Pony.objects.create(pink=1, weight=4.0)
        if connection.features.supports_deferrable_unique_constraints:
            # Unique constraint is deferred.
            with transaction.atomic():
                obj = Pony.objects.create(pink=1, weight=4.0)
                obj.pink = 2
                obj.save()
            # Constraint behavior can be changed with SET CONSTRAINTS.
            with self.assertRaises(IntegrityError):
                with transaction.atomic(), connection.cursor() as cursor:
                    quoted_name = connection.ops.quote_name(
                        deferred_unique_constraint.name
                    )
                    cursor.execute("SET CONSTRAINTS %s IMMEDIATE" % quoted_name)
                    obj = Pony.objects.create(pink=1, weight=4.0)
                    obj.pink = 3
                    obj.save()
        else:
            self.assertEqual(len(ctx), 0)
            Pony.objects.create(pink=1, weight=4.0)
        # Reversal.
        with connection.schema_editor() as editor:
            operation.database_backwards(app_label, editor, new_state, project_state)
        # Constraint doesn't work.
        Pony.objects.create(pink=1, weight=4.0)
        # Deconstruction.
        definition = operation.deconstruct()
        self.assertEqual(definition[0], "AddConstraint")
        self.assertEqual(definition[1], [])
        self.assertEqual(
            definition[2],
            {"model_name": "Pony", "constraint": deferred_unique_constraint},
        )

    def test_remove_deferred_unique_constraint(self):
        app_label = "test_removedeferred_uc"
        deferred_unique_constraint = models.UniqueConstraint(
            fields=["pink"],
            name="deferred_pink_constraint_rm",
            deferrable=models.Deferrable.DEFERRED,
        )
        project_state = self.set_up_test_model(
            app_label, constraints=[deferred_unique_constraint]
        )
        operation = migrations.RemoveConstraint("Pony", deferred_unique_constraint.name)
        self.assertEqual(
            operation.describe(),
            "Remove constraint deferred_pink_constraint_rm from model Pony",
        )
        # Remove constraint.
        new_state = project_state.clone()
        operation.state_forwards(app_label, new_state)
        self.assertEqual(
            len(new_state.models[app_label, "pony"].options["constraints"]), 0
        )
        Pony = new_state.apps.get_model(app_label, "Pony")
        self.assertEqual(len(Pony._meta.constraints), 0)
        with (
            connection.schema_editor() as editor,
            CaptureQueriesContext(connection) as ctx,
        ):
            operation.database_forwards(app_label, editor, project_state, new_state)
        # Constraint doesn't work.
        Pony.objects.create(pink=1, weight=4.0)
        Pony.objects.create(pink=1, weight=4.0).delete()
        if not connection.features.supports_deferrable_unique_constraints:
            self.assertEqual(len(ctx), 0)
        # Reversal.
        with connection.schema_editor() as editor:
            operation.database_backwards(app_label, editor, new_state, project_state)
        if connection.features.supports_deferrable_unique_constraints:
            # Unique constraint is deferred.
            with transaction.atomic():
                obj = Pony.objects.create(pink=1, weight=4.0)
                obj.pink = 2
                obj.save()
            # Constraint behavior can be changed with SET CONSTRAINTS.
            with self.assertRaises(IntegrityError):
                with transaction.atomic(), connection.cursor() as cursor:
                    quoted_name = connection.ops.quote_name(
                        deferred_unique_constraint.name
                    )
                    cursor.execute("SET CONSTRAINTS %s IMMEDIATE" % quoted_name)
                    obj = Pony.objects.create(pink=1, weight=4.0)
                    obj.pink = 3
                    obj.save()
        else:
            Pony.objects.create(pink=1, weight=4.0)
        # Deconstruction.
        definition = operation.deconstruct()
        self.assertEqual(definition[0], "RemoveConstraint")
        self.assertEqual(definition[1], [])
        self.assertEqual(
            definition[2],
            {
                "model_name": "Pony",
                "name": "deferred_pink_constraint_rm",
            },
        )

    def test_add_covering_unique_constraint(self):
        app_label = "test_addcovering_uc"
        project_state = self.set_up_test_model(app_label)
        covering_unique_constraint = models.UniqueConstraint(
            fields=["pink"],
            name="covering_pink_constraint_add",
            include=["weight"],
        )
        operation = migrations.AddConstraint("Pony", covering_unique_constraint)
        self.assertEqual(
            operation.describe(),
            "Create constraint covering_pink_constraint_add on model Pony",
        )
        # Add constraint.
        new_state = project_state.clone()
        operation.state_forwards(app_label, new_state)
        self.assertEqual(
            len(new_state.models[app_label, "pony"].options["constraints"]), 1
        )
        Pony = new_state.apps.get_model(app_label, "Pony")
        self.assertEqual(len(Pony._meta.constraints), 1)
        with (
            connection.schema_editor() as editor,
            CaptureQueriesContext(connection) as ctx,
        ):
            operation.database_forwards(app_label, editor, project_state, new_state)
        Pony.objects.create(pink=1, weight=4.0)
        if connection.features.supports_covering_indexes:
            with self.assertRaises(IntegrityError):
                Pony.objects.create(pink=1, weight=4.0)
        else:
            self.assertEqual(len(ctx), 0)
            Pony.objects.create(pink=1, weight=4.0)
        # Reversal.
        with connection.schema_editor() as editor:
            operation.database_backwards(app_label, editor, new_state, project_state)
        # Constraint doesn't work.
        Pony.objects.create(pink=1, weight=4.0)
        # Deconstruction.
        definition = operation.deconstruct()
        self.assertEqual(definition[0], "AddConstraint")
        self.assertEqual(definition[1], [])
        self.assertEqual(
            definition[2],
            {"model_name": "Pony", "constraint": covering_unique_constraint},
        )

    def test_remove_covering_unique_constraint(self):
        app_label = "test_removecovering_uc"
        covering_unique_constraint = models.UniqueConstraint(
            fields=["pink"],
            name="covering_pink_constraint_rm",
            include=["weight"],
        )
        project_state = self.set_up_test_model(
            app_label, constraints=[covering_unique_constraint]
        )
        operation = migrations.RemoveConstraint("Pony", covering_unique_constraint.name)
        self.assertEqual(
            operation.describe(),
            "Remove constraint covering_pink_constraint_rm from model Pony",
        )
        # Remove constraint.
        new_state = project_state.clone()
        operation.state_forwards(app_label, new_state)
        self.assertEqual(
            len(new_state.models[app_label, "pony"].options["constraints"]), 0
        )
        Pony = new_state.apps.get_model(app_label, "Pony")
        self.assertEqual(len(Pony._meta.constraints), 0)
        with (
            connection.schema_editor() as editor,
            CaptureQueriesContext(connection) as ctx,
        ):
            operation.database_forwards(app_label, editor, project_state, new_state)
        # Constraint doesn't work.
        Pony.objects.create(pink=1, weight=4.0)
        Pony.objects.create(pink=1, weight=4.0).delete()
        if not connection.features.supports_covering_indexes:
            self.assertEqual(len(ctx), 0)
        # Reversal.
        with connection.schema_editor() as editor:
            operation.database_backwards(app_label, editor, new_state, project_state)
        if connection.features.supports_covering_indexes:
            with self.assertRaises(IntegrityError):
                Pony.objects.create(pink=1, weight=4.0)
        else:
            Pony.objects.create(pink=1, weight=4.0)
        # Deconstruction.
        definition = operation.deconstruct()
        self.assertEqual(definition[0], "RemoveConstraint")
        self.assertEqual(definition[1], [])
        self.assertEqual(
            definition[2],
            {
                "model_name": "Pony",
                "name": "covering_pink_constraint_rm",
            },
        )

    def test_alter_field_with_func_unique_constraint(self):
        app_label = "test_alfuncuc"
        constraint_name = f"{app_label}_pony_uq"
        table_name = f"{app_label}_pony"
        project_state = self.set_up_test_model(
            app_label,
            constraints=[
                models.UniqueConstraint("pink", "weight", name=constraint_name)
            ],
        )
        operation = migrations.AlterField(
            "Pony", "pink", models.IntegerField(null=True)
        )
        new_state = project_state.clone()
        operation.state_forwards(app_label, new_state)
        with connection.schema_editor() as editor:
            operation.database_forwards(app_label, editor, project_state, new_state)
        if connection.features.supports_expression_indexes:
            self.assertIndexNameExists(table_name, constraint_name)
        with connection.schema_editor() as editor:
            operation.database_backwards(app_label, editor, new_state, project_state)
        if connection.features.supports_expression_indexes:
            self.assertIndexNameExists(table_name, constraint_name)

    def test_add_func_unique_constraint(self):
        app_label = "test_adfuncuc"
        constraint_name = f"{app_label}_pony_abs_uq"
        table_name = f"{app_label}_pony"
        project_state = self.set_up_test_model(app_label)
        constraint = models.UniqueConstraint(Abs("weight"), name=constraint_name)
        operation = migrations.AddConstraint("Pony", constraint)
        self.assertEqual(
            operation.describe(),
            "Create constraint test_adfuncuc_pony_abs_uq on model Pony",
        )
        self.assertEqual(
            operation.migration_name_fragment,
            "pony_test_adfuncuc_pony_abs_uq",
        )
        new_state = project_state.clone()
        operation.state_forwards(app_label, new_state)
        self.assertEqual(
            len(new_state.models[app_label, "pony"].options["constraints"]), 1
        )
        self.assertIndexNameNotExists(table_name, constraint_name)
        # Add constraint.
        with connection.schema_editor() as editor:
            operation.database_forwards(app_label, editor, project_state, new_state)
        Pony = new_state.apps.get_model(app_label, "Pony")
        Pony.objects.create(weight=4.0)
        if connection.features.supports_expression_indexes:
            self.assertIndexNameExists(table_name, constraint_name)
            with self.assertRaises(IntegrityError):
                Pony.objects.create(weight=-4.0)
        else:
            self.assertIndexNameNotExists(table_name, constraint_name)
            Pony.objects.create(weight=-4.0)
        # Reversal.
        with connection.schema_editor() as editor:
            operation.database_backwards(app_label, editor, new_state, project_state)
        self.assertIndexNameNotExists(table_name, constraint_name)
        # Constraint doesn't work.
        Pony.objects.create(weight=-4.0)
        # Deconstruction.
        definition = operation.deconstruct()
        self.assertEqual(definition[0], "AddConstraint")
        self.assertEqual(definition[1], [])
        self.assertEqual(
            definition[2],
            {"model_name": "Pony", "constraint": constraint},
        )

    def test_remove_func_unique_constraint(self):
        app_label = "test_rmfuncuc"
        constraint_name = f"{app_label}_pony_abs_uq"
        table_name = f"{app_label}_pony"
        project_state = self.set_up_test_model(
            app_label,
            constraints=[
                models.UniqueConstraint(Abs("weight"), name=constraint_name),
            ],
        )
        self.assertTableExists(table_name)
        if connection.features.supports_expression_indexes:
            self.assertIndexNameExists(table_name, constraint_name)
        operation = migrations.RemoveConstraint("Pony", constraint_name)
        self.assertEqual(
            operation.describe(),
            "Remove constraint test_rmfuncuc_pony_abs_uq from model Pony",
        )
        self.assertEqual(
            operation.migration_name_fragment,
            "remove_pony_test_rmfuncuc_pony_abs_uq",
        )
        new_state = project_state.clone()
        operation.state_forwards(app_label, new_state)
        self.assertEqual(
            len(new_state.models[app_label, "pony"].options["constraints"]), 0
        )
        Pony = new_state.apps.get_model(app_label, "Pony")
        self.assertEqual(len(Pony._meta.constraints), 0)
        # Remove constraint.
        with connection.schema_editor() as editor:
            operation.database_forwards(app_label, editor, project_state, new_state)
        self.assertIndexNameNotExists(table_name, constraint_name)
        # Constraint doesn't work.
        Pony.objects.create(pink=1, weight=4.0)
        Pony.objects.create(pink=1, weight=-4.0).delete()
        # Reversal.
        with connection.schema_editor() as editor:
            operation.database_backwards(app_label, editor, new_state, project_state)
        if connection.features.supports_expression_indexes:
            self.assertIndexNameExists(table_name, constraint_name)
            with self.assertRaises(IntegrityError):
                Pony.objects.create(weight=-4.0)
        else:
            self.assertIndexNameNotExists(table_name, constraint_name)
            Pony.objects.create(weight=-4.0)
        # Deconstruction.
        definition = operation.deconstruct()
        self.assertEqual(definition[0], "RemoveConstraint")
        self.assertEqual(definition[1], [])
        self.assertEqual(definition[2], {"model_name": "Pony", "name": constraint_name})

    def test_alter_model_options(self):
        """
        Tests the AlterModelOptions operation.
        """
        project_state = self.set_up_test_model("test_almoop")
        # Test the state alteration (no DB alteration to test)
        operation = migrations.AlterModelOptions(
            "Pony", {"permissions": [("can_groom", "Can groom")]}
        )
        self.assertEqual(operation.describe(), "Change Meta options on Pony")
        self.assertEqual(
            operation.formatted_description(), "~ Change Meta options on Pony"
        )
        self.assertEqual(operation.migration_name_fragment, "alter_pony_options")
        new_state = project_state.clone()
        operation.state_forwards("test_almoop", new_state)
        self.assertEqual(
            len(
                project_state.models["test_almoop", "pony"].options.get(
                    "permissions", []
                )
            ),
            0,
        )
        self.assertEqual(
            len(new_state.models["test_almoop", "pony"].options.get("permissions", [])),
            1,
        )
        self.assertEqual(
            new_state.models["test_almoop", "pony"].options["permissions"][0][0],
            "can_groom",
        )
        # And deconstruction
        definition = operation.deconstruct()
        self.assertEqual(definition[0], "AlterModelOptions")
        self.assertEqual(definition[1], [])
        self.assertEqual(
            definition[2],
            {"name": "Pony", "options": {"permissions": [("can_groom", "Can groom")]}},
        )

    def test_alter_model_options_emptying(self):
        """
        The AlterModelOptions operation removes keys from the dict (#23121)
        """
        project_state = self.set_up_test_model("test_almoop", options=True)
        # Test the state alteration (no DB alteration to test)
        operation = migrations.AlterModelOptions("Pony", {})
        self.assertEqual(operation.describe(), "Change Meta options on Pony")
        new_state = project_state.clone()
        operation.state_forwards("test_almoop", new_state)
        self.assertEqual(
            len(
                project_state.models["test_almoop", "pony"].options.get(
                    "permissions", []
                )
            ),
            1,
        )
        self.assertEqual(
            len(new_state.models["test_almoop", "pony"].options.get("permissions", [])),
            0,
        )
        # And deconstruction
        definition = operation.deconstruct()
        self.assertEqual(definition[0], "AlterModelOptions")
        self.assertEqual(definition[1], [])
        self.assertEqual(definition[2], {"name": "Pony", "options": {}})

    def test_alter_order_with_respect_to(self):
        """
        Tests the AlterOrderWithRespectTo operation.
        """
        project_state = self.set_up_test_model("test_alorwrtto", related_model=True)
        # Test the state alteration
        operation = migrations.AlterOrderWithRespectTo("Rider", "pony")
        self.assertEqual(
            operation.describe(), "Set order_with_respect_to on Rider to pony"
        )
        self.assertEqual(
            operation.formatted_description(),
            "~ Set order_with_respect_to on Rider to pony",
        )
        self.assertEqual(
            operation.migration_name_fragment,
            "alter_rider_order_with_respect_to",
        )
        new_state = project_state.clone()
        operation.state_forwards("test_alorwrtto", new_state)
        self.assertIsNone(
            project_state.models["test_alorwrtto", "rider"].options.get(
                "order_with_respect_to", None
            )
        )
        self.assertEqual(
            new_state.models["test_alorwrtto", "rider"].options.get(
                "order_with_respect_to", None
            ),
            "pony",
        )
        # Make sure there's no matching index
        self.assertColumnNotExists("test_alorwrtto_rider", "_order")
        # Create some rows before alteration
        rendered_state = project_state.apps
        pony = rendered_state.get_model("test_alorwrtto", "Pony").objects.create(
            weight=50
        )
        rider1 = rendered_state.get_model("test_alorwrtto", "Rider").objects.create(
            pony=pony
        )
        rider1.friend = rider1
        rider1.save()
        rider2 = rendered_state.get_model("test_alorwrtto", "Rider").objects.create(
            pony=pony
        )
        rider2.friend = rider2
        rider2.save()
        # Test the database alteration
        with connection.schema_editor() as editor:
            operation.database_forwards(
                "test_alorwrtto", editor, project_state, new_state
            )
        self.assertColumnExists("test_alorwrtto_rider", "_order")
        # Check for correct value in rows
        updated_riders = new_state.apps.get_model(
            "test_alorwrtto", "Rider"
        ).objects.all()
        self.assertEqual(updated_riders[0]._order, 0)
        self.assertEqual(updated_riders[1]._order, 0)
        # And test reversal
        with connection.schema_editor() as editor:
            operation.database_backwards(
                "test_alorwrtto", editor, new_state, project_state
            )
        self.assertColumnNotExists("test_alorwrtto_rider", "_order")
        # And deconstruction
        definition = operation.deconstruct()
        self.assertEqual(definition[0], "AlterOrderWithRespectTo")
        self.assertEqual(definition[1], [])
        self.assertEqual(
            definition[2], {"name": "Rider", "order_with_respect_to": "pony"}
        )

    def test_alter_model_managers(self):
        """
        The managers on a model are set.
        """
        project_state = self.set_up_test_model("test_almoma")
        # Test the state alteration
        operation = migrations.AlterModelManagers(
            "Pony",
            managers=[
                ("food_qs", FoodQuerySet.as_manager()),
                ("food_mgr", FoodManager("a", "b")),
                ("food_mgr_kwargs", FoodManager("x", "y", 3, 4)),
            ],
        )
        self.assertEqual(operation.describe(), "Change managers on Pony")
        self.assertEqual(operation.formatted_description(), "~ Change managers on Pony")
        self.assertEqual(operation.migration_name_fragment, "alter_pony_managers")
        managers = project_state.models["test_almoma", "pony"].managers
        self.assertEqual(managers, [])

        new_state = project_state.clone()
        operation.state_forwards("test_almoma", new_state)
        self.assertIn(("test_almoma", "pony"), new_state.models)
        managers = new_state.models["test_almoma", "pony"].managers
        self.assertEqual(managers[0][0], "food_qs")
        self.assertIsInstance(managers[0][1], models.Manager)
        self.assertEqual(managers[1][0], "food_mgr")
        self.assertIsInstance(managers[1][1], FoodManager)
        self.assertEqual(managers[1][1].args, ("a", "b", 1, 2))
        self.assertEqual(managers[2][0], "food_mgr_kwargs")
        self.assertIsInstance(managers[2][1], FoodManager)
        self.assertEqual(managers[2][1].args, ("x", "y", 3, 4))
        rendered_state = new_state.apps
        model = rendered_state.get_model("test_almoma", "pony")
        self.assertIsInstance(model.food_qs, models.Manager)
        self.assertIsInstance(model.food_mgr, FoodManager)
        self.assertIsInstance(model.food_mgr_kwargs, FoodManager)

    def test_alter_model_managers_emptying(self):
        """
        The managers on a model are set.
        """
        project_state = self.set_up_test_model("test_almomae", manager_model=True)
        # Test the state alteration
        operation = migrations.AlterModelManagers("Food", managers=[])
        self.assertEqual(operation.describe(), "Change managers on Food")
        self.assertIn(("test_almomae", "food"), project_state.models)
        managers = project_state.models["test_almomae", "food"].managers
        self.assertEqual(managers[0][0], "food_qs")
        self.assertIsInstance(managers[0][1], models.Manager)
        self.assertEqual(managers[1][0], "food_mgr")
        self.assertIsInstance(managers[1][1], FoodManager)
        self.assertEqual(managers[1][1].args, ("a", "b", 1, 2))
        self.assertEqual(managers[2][0], "food_mgr_kwargs")
        self.assertIsInstance(managers[2][1], FoodManager)
        self.assertEqual(managers[2][1].args, ("x", "y", 3, 4))

        new_state = project_state.clone()
        operation.state_forwards("test_almomae", new_state)
        managers = new_state.models["test_almomae", "food"].managers
        self.assertEqual(managers, [])

    def test_alter_fk(self):
        """
        Creating and then altering an FK works correctly
        and deals with the pending SQL (#23091)
        """
        project_state = self.set_up_test_model("test_alfk")
        # Test adding and then altering the FK in one go
        create_operation = migrations.CreateModel(
            name="Rider",
            fields=[
                ("id", models.AutoField(primary_key=True)),
                ("pony", models.ForeignKey("Pony", models.CASCADE)),
            ],
        )
        create_state = project_state.clone()
        create_operation.state_forwards("test_alfk", create_state)
        alter_operation = migrations.AlterField(
            model_name="Rider",
            name="pony",
            field=models.ForeignKey("Pony", models.CASCADE, editable=False),
        )
        alter_state = create_state.clone()
        alter_operation.state_forwards("test_alfk", alter_state)
        with connection.schema_editor() as editor:
            create_operation.database_forwards(
                "test_alfk", editor, project_state, create_state
            )
            alter_operation.database_forwards(
                "test_alfk", editor, create_state, alter_state
            )

    def test_alter_fk_non_fk(self):
        """
        Altering an FK to a non-FK works (#23244)
        """
        # Test the state alteration
        operation = migrations.AlterField(
            model_name="Rider",
            name="pony",
            field=models.FloatField(),
        )
        project_state, new_state = self.make_test_state(
            "test_afknfk", operation, related_model=True
        )
        # Test the database alteration
        self.assertColumnExists("test_afknfk_rider", "pony_id")
        self.assertColumnNotExists("test_afknfk_rider", "pony")
        with connection.schema_editor() as editor:
            operation.database_forwards("test_afknfk", editor, project_state, new_state)
        self.assertColumnExists("test_afknfk_rider", "pony")
        self.assertColumnNotExists("test_afknfk_rider", "pony_id")
        # And test reversal
        with connection.schema_editor() as editor:
            operation.database_backwards(
                "test_afknfk", editor, new_state, project_state
            )
        self.assertColumnExists("test_afknfk_rider", "pony_id")
        self.assertColumnNotExists("test_afknfk_rider", "pony")

    def test_run_sql(self):
        """
        Tests the RunSQL operation.
        """
        project_state = self.set_up_test_model("test_runsql")
        # Create the operation
        operation = migrations.RunSQL(
            # Use a multi-line string with a comment to test splitting on
            # SQLite and MySQL respectively.
            "CREATE TABLE i_love_ponies (id int, special_thing varchar(15));\n"
            "INSERT INTO i_love_ponies (id, special_thing) "
            "VALUES (1, 'i love ponies'); -- this is magic!\n"
            "INSERT INTO i_love_ponies (id, special_thing) "
            "VALUES (2, 'i love django');\n"
            "UPDATE i_love_ponies SET special_thing = 'Ponies' "
            "WHERE special_thing LIKE '%%ponies';"
            "UPDATE i_love_ponies SET special_thing = 'Django' "
            "WHERE special_thing LIKE '%django';",
            # Run delete queries to test for parameter substitution failure
            # reported in #23426
            "DELETE FROM i_love_ponies WHERE special_thing LIKE '%Django%';"
            "DELETE FROM i_love_ponies WHERE special_thing LIKE '%%Ponies%%';"
            "DROP TABLE i_love_ponies",
            state_operations=[
                migrations.CreateModel(
                    "SomethingElse", [("id", models.AutoField(primary_key=True))]
                )
            ],
        )
        self.assertEqual(operation.describe(), "Raw SQL operation")
        self.assertEqual(operation.formatted_description(), "s Raw SQL operation")
        # Test the state alteration
        new_state = project_state.clone()
        operation.state_forwards("test_runsql", new_state)
        self.assertEqual(
            len(new_state.models["test_runsql", "somethingelse"].fields), 1
        )
        # Make sure there's no table
        self.assertTableNotExists("i_love_ponies")
        # Test SQL collection
        with connection.schema_editor(collect_sql=True) as editor:
            operation.database_forwards("test_runsql", editor, project_state, new_state)
            self.assertIn("LIKE '%%ponies';", "\n".join(editor.collected_sql))
            operation.database_backwards(
                "test_runsql", editor, project_state, new_state
            )
            self.assertIn("LIKE '%%Ponies%%';", "\n".join(editor.collected_sql))
        # Test the database alteration
        with connection.schema_editor() as editor:
            operation.database_forwards("test_runsql", editor, project_state, new_state)
        self.assertTableExists("i_love_ponies")
        # Make sure all the SQL was processed
        with connection.cursor() as cursor:
            cursor.execute("SELECT COUNT(*) FROM i_love_ponies")
            self.assertEqual(cursor.fetchall()[0][0], 2)
            cursor.execute(
                "SELECT COUNT(*) FROM i_love_ponies WHERE special_thing = 'Django'"
            )
            self.assertEqual(cursor.fetchall()[0][0], 1)
            cursor.execute(
                "SELECT COUNT(*) FROM i_love_ponies WHERE special_thing = 'Ponies'"
            )
            self.assertEqual(cursor.fetchall()[0][0], 1)
        # And test reversal
        self.assertTrue(operation.reversible)
        with connection.schema_editor() as editor:
            operation.database_backwards(
                "test_runsql", editor, new_state, project_state
            )
        self.assertTableNotExists("i_love_ponies")
        # And deconstruction
        definition = operation.deconstruct()
        self.assertEqual(definition[0], "RunSQL")
        self.assertEqual(definition[1], [])
        self.assertEqual(
            sorted(definition[2]), ["reverse_sql", "sql", "state_operations"]
        )
        # And elidable reduction
        self.assertIs(False, operation.reduce(operation, []))
        elidable_operation = migrations.RunSQL("SELECT 1 FROM void;", elidable=True)
        self.assertEqual(elidable_operation.reduce(operation, []), [operation])

    def test_run_sql_params(self):
        """
        #23426 - RunSQL should accept parameters.
        """
        project_state = self.set_up_test_model("test_runsql")
        # Create the operation
        operation = migrations.RunSQL(
            ["CREATE TABLE i_love_ponies (id int, special_thing varchar(15));"],
            ["DROP TABLE i_love_ponies"],
        )
        param_operation = migrations.RunSQL(
            # forwards
            (
                "INSERT INTO i_love_ponies (id, special_thing) VALUES (1, 'Django');",
                [
                    "INSERT INTO i_love_ponies (id, special_thing) VALUES (2, %s);",
                    ["Ponies"],
                ],
                (
                    "INSERT INTO i_love_ponies (id, special_thing) VALUES (%s, %s);",
                    (
                        3,
                        "Python",
                    ),
                ),
            ),
            # backwards
            [
                "DELETE FROM i_love_ponies WHERE special_thing = 'Django';",
                ["DELETE FROM i_love_ponies WHERE special_thing = 'Ponies';", None],
                (
                    "DELETE FROM i_love_ponies WHERE id = %s OR special_thing = %s;",
                    [3, "Python"],
                ),
            ],
        )

        # Make sure there's no table
        self.assertTableNotExists("i_love_ponies")
        new_state = project_state.clone()
        # Test the database alteration
        with connection.schema_editor() as editor:
            operation.database_forwards("test_runsql", editor, project_state, new_state)

        # Test parameter passing
        with connection.schema_editor() as editor:
            param_operation.database_forwards(
                "test_runsql", editor, project_state, new_state
            )
        # Make sure all the SQL was processed
        with connection.cursor() as cursor:
            cursor.execute("SELECT COUNT(*) FROM i_love_ponies")
            self.assertEqual(cursor.fetchall()[0][0], 3)

        with connection.schema_editor() as editor:
            param_operation.database_backwards(
                "test_runsql", editor, new_state, project_state
            )
        with connection.cursor() as cursor:
            cursor.execute("SELECT COUNT(*) FROM i_love_ponies")
            self.assertEqual(cursor.fetchall()[0][0], 0)

        # And test reversal
        with connection.schema_editor() as editor:
            operation.database_backwards(
                "test_runsql", editor, new_state, project_state
            )
        self.assertTableNotExists("i_love_ponies")

    def test_run_sql_params_invalid(self):
        """
        #23426 - RunSQL should fail when a list of statements with an incorrect
        number of tuples is given.
        """
        project_state = self.set_up_test_model("test_runsql")
        new_state = project_state.clone()
        operation = migrations.RunSQL(
            # forwards
            [["INSERT INTO foo (bar) VALUES ('buz');"]],
            # backwards
            (("DELETE FROM foo WHERE bar = 'buz';", "invalid", "parameter count"),),
        )

        with connection.schema_editor() as editor:
            with self.assertRaisesMessage(ValueError, "Expected a 2-tuple but got 1"):
                operation.database_forwards(
                    "test_runsql", editor, project_state, new_state
                )

        with connection.schema_editor() as editor:
            with self.assertRaisesMessage(ValueError, "Expected a 2-tuple but got 3"):
                operation.database_backwards(
                    "test_runsql", editor, new_state, project_state
                )

    def test_run_sql_noop(self):
        """
        #24098 - Tests no-op RunSQL operations.
        """
        operation = migrations.RunSQL(migrations.RunSQL.noop, migrations.RunSQL.noop)
        with connection.schema_editor() as editor:
            operation.database_forwards("test_runsql", editor, None, None)
            operation.database_backwards("test_runsql", editor, None, None)

    def test_run_sql_add_missing_semicolon_on_collect_sql(self):
        project_state = self.set_up_test_model("test_runsql")
        new_state = project_state.clone()
        tests = [
            "INSERT INTO test_runsql_pony (pink, weight) VALUES (1, 1);\n",
            "INSERT INTO test_runsql_pony (pink, weight) VALUES (1, 1)\n",
        ]
        for sql in tests:
            with self.subTest(sql=sql):
                operation = migrations.RunSQL(sql, migrations.RunPython.noop)
                with connection.schema_editor(collect_sql=True) as editor:
                    operation.database_forwards(
                        "test_runsql", editor, project_state, new_state
                    )
                    collected_sql = "\n".join(editor.collected_sql)
                    self.assertEqual(collected_sql.count(";"), 1)

    def test_run_sql_backward_reverse_sql_required(self):
        operation = migrations.RunSQL(sql=migrations.RunSQL.noop)
        msg = "You cannot reverse this operation"
        with (
            connection.schema_editor() as editor,
            self.assertRaisesMessage(NotImplementedError, msg),
        ):
            operation.database_backwards("test_runsql", editor, None, None)

    def test_run_python(self):
        """
        Tests the RunPython operation
        """

        project_state = self.set_up_test_model("test_runpython", mti_model=True)

        # Create the operation
        def inner_method(models, schema_editor):
            Pony = models.get_model("test_runpython", "Pony")
            Pony.objects.create(pink=1, weight=3.55)
            Pony.objects.create(weight=5)

        def inner_method_reverse(models, schema_editor):
            Pony = models.get_model("test_runpython", "Pony")
            Pony.objects.filter(pink=1, weight=3.55).delete()
            Pony.objects.filter(weight=5).delete()

        operation = migrations.RunPython(
            inner_method, reverse_code=inner_method_reverse
        )
        self.assertEqual(operation.describe(), "Raw Python operation")
        self.assertEqual(operation.formatted_description(), "p Raw Python operation")
        # Test the state alteration does nothing
        new_state = project_state.clone()
        operation.state_forwards("test_runpython", new_state)
        self.assertEqual(new_state, project_state)
        # Test the database alteration
        self.assertEqual(
            project_state.apps.get_model("test_runpython", "Pony").objects.count(), 0
        )
        with connection.schema_editor() as editor:
            operation.database_forwards(
                "test_runpython", editor, project_state, new_state
            )
        self.assertEqual(
            project_state.apps.get_model("test_runpython", "Pony").objects.count(), 2
        )
        # Now test reversal
        self.assertTrue(operation.reversible)
        with connection.schema_editor() as editor:
            operation.database_backwards(
                "test_runpython", editor, project_state, new_state
            )
        self.assertEqual(
            project_state.apps.get_model("test_runpython", "Pony").objects.count(), 0
        )
        # Now test we can't use a string
        with self.assertRaisesMessage(
            ValueError, "RunPython must be supplied with a callable"
        ):
            migrations.RunPython("print 'ahahaha'")
        # And deconstruction
        definition = operation.deconstruct()
        self.assertEqual(definition[0], "RunPython")
        self.assertEqual(definition[1], [])
        self.assertEqual(sorted(definition[2]), ["code", "reverse_code"])

        # Also test reversal fails, with an operation identical to above but
        # without reverse_code set.
        no_reverse_operation = migrations.RunPython(inner_method)
        self.assertFalse(no_reverse_operation.reversible)
        with connection.schema_editor() as editor:
            no_reverse_operation.database_forwards(
                "test_runpython", editor, project_state, new_state
            )
            with self.assertRaises(NotImplementedError):
                no_reverse_operation.database_backwards(
                    "test_runpython", editor, new_state, project_state
                )
        self.assertEqual(
            project_state.apps.get_model("test_runpython", "Pony").objects.count(), 2
        )

        def create_ponies(models, schema_editor):
            Pony = models.get_model("test_runpython", "Pony")
            pony1 = Pony.objects.create(pink=1, weight=3.55)
            self.assertIsNot(pony1.pk, None)
            pony2 = Pony.objects.create(weight=5)
            self.assertIsNot(pony2.pk, None)
            self.assertNotEqual(pony1.pk, pony2.pk)

        operation = migrations.RunPython(create_ponies)
        with connection.schema_editor() as editor:
            operation.database_forwards(
                "test_runpython", editor, project_state, new_state
            )
        self.assertEqual(
            project_state.apps.get_model("test_runpython", "Pony").objects.count(), 4
        )
        # And deconstruction
        definition = operation.deconstruct()
        self.assertEqual(definition[0], "RunPython")
        self.assertEqual(definition[1], [])
        self.assertEqual(sorted(definition[2]), ["code"])

        def create_shetlandponies(models, schema_editor):
            ShetlandPony = models.get_model("test_runpython", "ShetlandPony")
            pony1 = ShetlandPony.objects.create(weight=4.0)
            self.assertIsNot(pony1.pk, None)
            pony2 = ShetlandPony.objects.create(weight=5.0)
            self.assertIsNot(pony2.pk, None)
            self.assertNotEqual(pony1.pk, pony2.pk)

        operation = migrations.RunPython(create_shetlandponies)
        with connection.schema_editor() as editor:
            operation.database_forwards(
                "test_runpython", editor, project_state, new_state
            )
        self.assertEqual(
            project_state.apps.get_model("test_runpython", "Pony").objects.count(), 6
        )
        self.assertEqual(
            project_state.apps.get_model(
                "test_runpython", "ShetlandPony"
            ).objects.count(),
            2,
        )
        # And elidable reduction
        self.assertIs(False, operation.reduce(operation, []))
        elidable_operation = migrations.RunPython(inner_method, elidable=True)
        self.assertEqual(elidable_operation.reduce(operation, []), [operation])

    def test_run_python_invalid_reverse_code(self):
        msg = "RunPython must be supplied with callable arguments"
        with self.assertRaisesMessage(ValueError, msg):
            migrations.RunPython(code=migrations.RunPython.noop, reverse_code="invalid")

    def test_run_python_atomic(self):
        """
        Tests the RunPython operation correctly handles the "atomic" keyword
        """
        project_state = self.set_up_test_model("test_runpythonatomic", mti_model=True)

        def inner_method(models, schema_editor):
            Pony = models.get_model("test_runpythonatomic", "Pony")
            Pony.objects.create(pink=1, weight=3.55)
            raise ValueError("Adrian hates ponies.")

        # Verify atomicity when applying.
        atomic_migration = Migration("test", "test_runpythonatomic")
        atomic_migration.operations = [
            migrations.RunPython(inner_method, reverse_code=inner_method)
        ]
        non_atomic_migration = Migration("test", "test_runpythonatomic")
        non_atomic_migration.operations = [
            migrations.RunPython(inner_method, reverse_code=inner_method, atomic=False)
        ]
        # If we're a fully-transactional database, both versions should rollback
        if connection.features.can_rollback_ddl:
            self.assertEqual(
                project_state.apps.get_model(
                    "test_runpythonatomic", "Pony"
                ).objects.count(),
                0,
            )
            with self.assertRaises(ValueError):
                with connection.schema_editor() as editor:
                    atomic_migration.apply(project_state, editor)
            self.assertEqual(
                project_state.apps.get_model(
                    "test_runpythonatomic", "Pony"
                ).objects.count(),
                0,
            )
            with self.assertRaises(ValueError):
                with connection.schema_editor() as editor:
                    non_atomic_migration.apply(project_state, editor)
            self.assertEqual(
                project_state.apps.get_model(
                    "test_runpythonatomic", "Pony"
                ).objects.count(),
                0,
            )
        # Otherwise, the non-atomic operation should leave a row there
        else:
            self.assertEqual(
                project_state.apps.get_model(
                    "test_runpythonatomic", "Pony"
                ).objects.count(),
                0,
            )
            with self.assertRaises(ValueError):
                with connection.schema_editor() as editor:
                    atomic_migration.apply(project_state, editor)
            self.assertEqual(
                project_state.apps.get_model(
                    "test_runpythonatomic", "Pony"
                ).objects.count(),
                0,
            )
            with self.assertRaises(ValueError):
                with connection.schema_editor() as editor:
                    non_atomic_migration.apply(project_state, editor)
            self.assertEqual(
                project_state.apps.get_model(
                    "test_runpythonatomic", "Pony"
                ).objects.count(),
                1,
            )
        # Reset object count to zero and verify atomicity when unapplying.
        project_state.apps.get_model(
            "test_runpythonatomic", "Pony"
        ).objects.all().delete()
        # On a fully-transactional database, both versions rollback.
        if connection.features.can_rollback_ddl:
            self.assertEqual(
                project_state.apps.get_model(
                    "test_runpythonatomic", "Pony"
                ).objects.count(),
                0,
            )
            with self.assertRaises(ValueError):
                with connection.schema_editor() as editor:
                    atomic_migration.unapply(project_state, editor)
            self.assertEqual(
                project_state.apps.get_model(
                    "test_runpythonatomic", "Pony"
                ).objects.count(),
                0,
            )
            with self.assertRaises(ValueError):
                with connection.schema_editor() as editor:
                    non_atomic_migration.unapply(project_state, editor)
            self.assertEqual(
                project_state.apps.get_model(
                    "test_runpythonatomic", "Pony"
                ).objects.count(),
                0,
            )
        # Otherwise, the non-atomic operation leaves a row there.
        else:
            self.assertEqual(
                project_state.apps.get_model(
                    "test_runpythonatomic", "Pony"
                ).objects.count(),
                0,
            )
            with self.assertRaises(ValueError):
                with connection.schema_editor() as editor:
                    atomic_migration.unapply(project_state, editor)
            self.assertEqual(
                project_state.apps.get_model(
                    "test_runpythonatomic", "Pony"
                ).objects.count(),
                0,
            )
            with self.assertRaises(ValueError):
                with connection.schema_editor() as editor:
                    non_atomic_migration.unapply(project_state, editor)
            self.assertEqual(
                project_state.apps.get_model(
                    "test_runpythonatomic", "Pony"
                ).objects.count(),
                1,
            )
        # Verify deconstruction.
        definition = non_atomic_migration.operations[0].deconstruct()
        self.assertEqual(definition[0], "RunPython")
        self.assertEqual(definition[1], [])
        self.assertEqual(sorted(definition[2]), ["atomic", "code", "reverse_code"])

    def test_run_python_related_assignment(self):
        """
        #24282 - Model changes to a FK reverse side update the model
        on the FK side as well.
        """

        def inner_method(models, schema_editor):
            Author = models.get_model("test_authors", "Author")
            Book = models.get_model("test_books", "Book")
            author = Author.objects.create(name="Hemingway")
            Book.objects.create(title="Old Man and The Sea", author=author)

        create_author = migrations.CreateModel(
            "Author",
            [
                ("id", models.AutoField(primary_key=True)),
                ("name", models.CharField(max_length=100)),
            ],
            options={},
        )
        create_book = migrations.CreateModel(
            "Book",
            [
                ("id", models.AutoField(primary_key=True)),
                ("title", models.CharField(max_length=100)),
                ("author", models.ForeignKey("test_authors.Author", models.CASCADE)),
            ],
            options={},
        )
        add_hometown = migrations.AddField(
            "Author",
            "hometown",
            models.CharField(max_length=100),
        )
        create_old_man = migrations.RunPython(inner_method, inner_method)

        project_state = ProjectState()
        new_state = project_state.clone()
        with connection.schema_editor() as editor:
            create_author.state_forwards("test_authors", new_state)
            create_author.database_forwards(
                "test_authors", editor, project_state, new_state
            )
        project_state = new_state
        new_state = new_state.clone()
        with connection.schema_editor() as editor:
            create_book.state_forwards("test_books", new_state)
            create_book.database_forwards(
                "test_books", editor, project_state, new_state
            )
        project_state = new_state
        new_state = new_state.clone()
        with connection.schema_editor() as editor:
            add_hometown.state_forwards("test_authors", new_state)
            add_hometown.database_forwards(
                "test_authors", editor, project_state, new_state
            )
        project_state = new_state
        new_state = new_state.clone()
        with connection.schema_editor() as editor:
            create_old_man.state_forwards("test_books", new_state)
            create_old_man.database_forwards(
                "test_books", editor, project_state, new_state
            )

    def test_model_with_bigautofield(self):
        """
        A model with BigAutoField can be created.
        """

        def create_data(models, schema_editor):
            Author = models.get_model("test_author", "Author")
            Book = models.get_model("test_book", "Book")
            author1 = Author.objects.create(name="Hemingway")
            Book.objects.create(title="Old Man and The Sea", author=author1)
            Book.objects.create(id=2**33, title="A farewell to arms", author=author1)

            author2 = Author.objects.create(id=2**33, name="Remarque")
            Book.objects.create(title="All quiet on the western front", author=author2)
            Book.objects.create(title="Arc de Triomphe", author=author2)

        create_author = migrations.CreateModel(
            "Author",
            [
                ("id", models.BigAutoField(primary_key=True)),
                ("name", models.CharField(max_length=100)),
            ],
            options={},
        )
        create_book = migrations.CreateModel(
            "Book",
            [
                ("id", models.BigAutoField(primary_key=True)),
                ("title", models.CharField(max_length=100)),
                (
                    "author",
                    models.ForeignKey(
                        to="test_author.Author", on_delete=models.CASCADE
                    ),
                ),
            ],
            options={},
        )
        fill_data = migrations.RunPython(create_data)

        project_state = ProjectState()
        new_state = project_state.clone()
        with connection.schema_editor() as editor:
            create_author.state_forwards("test_author", new_state)
            create_author.database_forwards(
                "test_author", editor, project_state, new_state
            )

        project_state = new_state
        new_state = new_state.clone()
        with connection.schema_editor() as editor:
            create_book.state_forwards("test_book", new_state)
            create_book.database_forwards("test_book", editor, project_state, new_state)

        project_state = new_state
        new_state = new_state.clone()
        with connection.schema_editor() as editor:
            fill_data.state_forwards("fill_data", new_state)
            fill_data.database_forwards("fill_data", editor, project_state, new_state)

    def _test_autofield_foreignfield_growth(
        self, source_field, target_field, target_value
    ):
        """
        A field may be migrated in the following ways:

        - AutoField to BigAutoField
        - SmallAutoField to AutoField
        - SmallAutoField to BigAutoField
        """

        def create_initial_data(models, schema_editor):
            Article = models.get_model("test_article", "Article")
            Blog = models.get_model("test_blog", "Blog")
            blog = Blog.objects.create(name="web development done right")
            Article.objects.create(name="Frameworks", blog=blog)
            Article.objects.create(name="Programming Languages", blog=blog)

        def create_big_data(models, schema_editor):
            Article = models.get_model("test_article", "Article")
            Blog = models.get_model("test_blog", "Blog")
            blog2 = Blog.objects.create(name="Frameworks", id=target_value)
            Article.objects.create(name="Django", blog=blog2)
            Article.objects.create(id=target_value, name="Django2", blog=blog2)

        create_blog = migrations.CreateModel(
            "Blog",
            [
                ("id", source_field(primary_key=True)),
                ("name", models.CharField(max_length=100)),
            ],
            options={},
        )
        create_article = migrations.CreateModel(
            "Article",
            [
                ("id", source_field(primary_key=True)),
                (
                    "blog",
                    models.ForeignKey(to="test_blog.Blog", on_delete=models.CASCADE),
                ),
                ("name", models.CharField(max_length=100)),
                ("data", models.TextField(default="")),
            ],
            options={},
        )
        fill_initial_data = migrations.RunPython(
            create_initial_data, create_initial_data
        )
        fill_big_data = migrations.RunPython(create_big_data, create_big_data)

        grow_article_id = migrations.AlterField(
            "Article", "id", target_field(primary_key=True)
        )
        grow_blog_id = migrations.AlterField(
            "Blog", "id", target_field(primary_key=True)
        )

        project_state = ProjectState()
        new_state = project_state.clone()
        with connection.schema_editor() as editor:
            create_blog.state_forwards("test_blog", new_state)
            create_blog.database_forwards("test_blog", editor, project_state, new_state)

        project_state = new_state
        new_state = new_state.clone()
        with connection.schema_editor() as editor:
            create_article.state_forwards("test_article", new_state)
            create_article.database_forwards(
                "test_article", editor, project_state, new_state
            )

        project_state = new_state
        new_state = new_state.clone()
        with connection.schema_editor() as editor:
            fill_initial_data.state_forwards("fill_initial_data", new_state)
            fill_initial_data.database_forwards(
                "fill_initial_data", editor, project_state, new_state
            )

        project_state = new_state
        new_state = new_state.clone()
        with connection.schema_editor() as editor:
            grow_article_id.state_forwards("test_article", new_state)
            grow_article_id.database_forwards(
                "test_article", editor, project_state, new_state
            )

        state = new_state.clone()
        article = state.apps.get_model("test_article.Article")
        self.assertIsInstance(article._meta.pk, target_field)

        project_state = new_state
        new_state = new_state.clone()
        with connection.schema_editor() as editor:
            grow_blog_id.state_forwards("test_blog", new_state)
            grow_blog_id.database_forwards(
                "test_blog", editor, project_state, new_state
            )

        state = new_state.clone()
        blog = state.apps.get_model("test_blog.Blog")
        self.assertIsInstance(blog._meta.pk, target_field)

        project_state = new_state
        new_state = new_state.clone()
        with connection.schema_editor() as editor:
            fill_big_data.state_forwards("fill_big_data", new_state)
            fill_big_data.database_forwards(
                "fill_big_data", editor, project_state, new_state
            )

    def test_autofield__bigautofield_foreignfield_growth(self):
        """A field may be migrated from AutoField to BigAutoField."""
        self._test_autofield_foreignfield_growth(
            models.AutoField,
            models.BigAutoField,
            2**33,
        )

    def test_smallfield_autofield_foreignfield_growth(self):
        """A field may be migrated from SmallAutoField to AutoField."""
        self._test_autofield_foreignfield_growth(
            models.SmallAutoField,
            models.AutoField,
            2**22,
        )

    def test_smallfield_bigautofield_foreignfield_growth(self):
        """A field may be migrated from SmallAutoField to BigAutoField."""
        self._test_autofield_foreignfield_growth(
            models.SmallAutoField,
            models.BigAutoField,
            2**33,
        )

    def test_run_python_noop(self):
        """
        #24098 - Tests no-op RunPython operations.
        """
        project_state = ProjectState()
        new_state = project_state.clone()
        operation = migrations.RunPython(
            migrations.RunPython.noop, migrations.RunPython.noop
        )
        with connection.schema_editor() as editor:
            operation.database_forwards(
                "test_runpython", editor, project_state, new_state
            )
            operation.database_backwards(
                "test_runpython", editor, new_state, project_state
            )

    def test_separate_database_and_state(self):
        """
        Tests the SeparateDatabaseAndState operation.
        """
        project_state = self.set_up_test_model("test_separatedatabaseandstate")
        # Create the operation
        database_operation = migrations.RunSQL(
            "CREATE TABLE i_love_ponies (id int, special_thing int);",
            "DROP TABLE i_love_ponies;",
        )
        state_operation = migrations.CreateModel(
            "SomethingElse", [("id", models.AutoField(primary_key=True))]
        )
        operation = migrations.SeparateDatabaseAndState(
            state_operations=[state_operation], database_operations=[database_operation]
        )
        self.assertEqual(
            operation.describe(), "Custom state/database change combination"
        )
        self.assertEqual(
            operation.formatted_description(),
            "? Custom state/database change combination",
        )
        # Test the state alteration
        new_state = project_state.clone()
        operation.state_forwards("test_separatedatabaseandstate", new_state)
        self.assertEqual(
            len(
                new_state.models[
                    "test_separatedatabaseandstate", "somethingelse"
                ].fields
            ),
            1,
        )
        # Make sure there's no table
        self.assertTableNotExists("i_love_ponies")
        # Test the database alteration
        with connection.schema_editor() as editor:
            operation.database_forwards(
                "test_separatedatabaseandstate", editor, project_state, new_state
            )
        self.assertTableExists("i_love_ponies")
        # And test reversal
        self.assertTrue(operation.reversible)
        with connection.schema_editor() as editor:
            operation.database_backwards(
                "test_separatedatabaseandstate", editor, new_state, project_state
            )
        self.assertTableNotExists("i_love_ponies")
        # And deconstruction
        definition = operation.deconstruct()
        self.assertEqual(definition[0], "SeparateDatabaseAndState")
        self.assertEqual(definition[1], [])
        self.assertEqual(
            sorted(definition[2]), ["database_operations", "state_operations"]
        )

    def test_separate_database_and_state2(self):
        """
        A complex SeparateDatabaseAndState operation: Multiple operations both
        for state and database. Verify the state dependencies within each list
        and that state ops don't affect the database.
        """
        app_label = "test_separatedatabaseandstate2"
        project_state = self.set_up_test_model(app_label)
        # Create the operation
        database_operations = [
            migrations.CreateModel(
                "ILovePonies",
                [("id", models.AutoField(primary_key=True))],
                options={"db_table": "iloveponies"},
            ),
            migrations.CreateModel(
                "ILoveMorePonies",
                # We use IntegerField and not AutoField because
                # the model is going to be deleted immediately
                # and with an AutoField this fails on Oracle
                [("id", models.IntegerField(primary_key=True))],
                options={"db_table": "ilovemoreponies"},
            ),
            migrations.DeleteModel("ILoveMorePonies"),
            migrations.CreateModel(
                "ILoveEvenMorePonies",
                [("id", models.AutoField(primary_key=True))],
                options={"db_table": "iloveevenmoreponies"},
            ),
        ]
        state_operations = [
            migrations.CreateModel(
                "SomethingElse",
                [("id", models.AutoField(primary_key=True))],
                options={"db_table": "somethingelse"},
            ),
            migrations.DeleteModel("SomethingElse"),
            migrations.CreateModel(
                "SomethingCompletelyDifferent",
                [("id", models.AutoField(primary_key=True))],
                options={"db_table": "somethingcompletelydifferent"},
            ),
        ]
        operation = migrations.SeparateDatabaseAndState(
            state_operations=state_operations,
            database_operations=database_operations,
        )
        # Test the state alteration
        new_state = project_state.clone()
        operation.state_forwards(app_label, new_state)

        def assertModelsAndTables(after_db):
            # Tables and models exist, or don't, as they should:
            self.assertNotIn((app_label, "somethingelse"), new_state.models)
            self.assertEqual(
                len(new_state.models[app_label, "somethingcompletelydifferent"].fields),
                1,
            )
            self.assertNotIn((app_label, "iloveponiesonies"), new_state.models)
            self.assertNotIn((app_label, "ilovemoreponies"), new_state.models)
            self.assertNotIn((app_label, "iloveevenmoreponies"), new_state.models)
            self.assertTableNotExists("somethingelse")
            self.assertTableNotExists("somethingcompletelydifferent")
            self.assertTableNotExists("ilovemoreponies")
            if after_db:
                self.assertTableExists("iloveponies")
                self.assertTableExists("iloveevenmoreponies")
            else:
                self.assertTableNotExists("iloveponies")
                self.assertTableNotExists("iloveevenmoreponies")

        assertModelsAndTables(after_db=False)
        # Test the database alteration
        with connection.schema_editor() as editor:
            operation.database_forwards(app_label, editor, project_state, new_state)
        assertModelsAndTables(after_db=True)
        # And test reversal
        self.assertTrue(operation.reversible)
        with connection.schema_editor() as editor:
            operation.database_backwards(app_label, editor, new_state, project_state)
        assertModelsAndTables(after_db=False)

    def _test_invalid_generated_field_changes(self, db_persist):
        regular = models.IntegerField(default=1)
        generated_1 = models.GeneratedField(
            expression=F("pink") + F("pink"),
            output_field=models.IntegerField(),
            db_persist=db_persist,
        )
        generated_2 = models.GeneratedField(
            expression=F("pink") + F("pink") + F("pink"),
            output_field=models.IntegerField(),
            db_persist=db_persist,
        )
        tests = [
            ("test_igfc_1", regular, generated_1),
            ("test_igfc_2", generated_1, regular),
            ("test_igfc_3", generated_1, generated_2),
        ]
        for app_label, add_field, alter_field in tests:
            project_state = self.set_up_test_model(app_label)
            operations = [
                migrations.AddField("Pony", "modified_pink", add_field),
                migrations.AlterField("Pony", "modified_pink", alter_field),
            ]
            msg = (
                "Modifying GeneratedFields is not supported - the field "
                f"{app_label}.Pony.modified_pink must be removed and re-added with the "
                "new definition."
            )
            with self.assertRaisesMessage(ValueError, msg):
                self.apply_operations(app_label, project_state, operations)

    @skipUnlessDBFeature("supports_stored_generated_columns")
    def test_invalid_generated_field_changes_stored(self):
        self._test_invalid_generated_field_changes(db_persist=True)

    @skipUnlessDBFeature("supports_virtual_generated_columns")
    def test_invalid_generated_field_changes_virtual(self):
        self._test_invalid_generated_field_changes(db_persist=False)

    def _test_invalid_generated_field_changes_on_rename(self, db_persist):
        app_label = "test_igfcor"
        operation = migrations.AddField(
            "Pony",
            "modified_pink",
            models.GeneratedField(
                expression=F("pink") + F("pink"),
                output_field=models.IntegerField(),
                db_persist=db_persist,
            ),
        )
        project_state, new_state = self.make_test_state(app_label, operation)
        # Add generated column.
        with connection.schema_editor() as editor:
            operation.database_forwards(app_label, editor, project_state, new_state)
        # Rename field used in the generated field.
        operations = [
            migrations.RenameField("Pony", "pink", "renamed_pink"),
            migrations.AlterField(
                "Pony",
                "modified_pink",
                models.GeneratedField(
                    expression=F("renamed_pink"),
                    output_field=models.IntegerField(),
                    db_persist=db_persist,
                ),
            ),
        ]
        msg = (
            "Modifying GeneratedFields is not supported - the field "
            f"{app_label}.Pony.modified_pink must be removed and re-added with the "
            "new definition."
        )
        with self.assertRaisesMessage(ValueError, msg):
            self.apply_operations(app_label, new_state, operations)

    @skipUnlessDBFeature("supports_stored_generated_columns")
    def test_invalid_generated_field_changes_on_rename_stored(self):
        self._test_invalid_generated_field_changes_on_rename(db_persist=True)

    @skipUnlessDBFeature("supports_virtual_generated_columns")
    def test_invalid_generated_field_changes_on_rename_virtual(self):
        self._test_invalid_generated_field_changes_on_rename(db_persist=False)

    @skipUnlessDBFeature(
        "supports_stored_generated_columns",
        "supports_virtual_generated_columns",
    )
    def test_invalid_generated_field_persistency_change(self):
        app_label = "test_igfpc"
        project_state = self.set_up_test_model(app_label)
        operations = [
            migrations.AddField(
                "Pony",
                "modified_pink",
                models.GeneratedField(
                    expression=F("pink"),
                    output_field=models.IntegerField(),
                    db_persist=True,
                ),
            ),
            migrations.AlterField(
                "Pony",
                "modified_pink",
                models.GeneratedField(
                    expression=F("pink"),
                    output_field=models.IntegerField(),
                    db_persist=False,
                ),
            ),
        ]
        msg = (
            "Modifying GeneratedFields is not supported - the field "
            f"{app_label}.Pony.modified_pink must be removed and re-added with the "
            "new definition."
        )
        with self.assertRaisesMessage(ValueError, msg):
            self.apply_operations(app_label, project_state, operations)

    def _test_add_generated_field(self, db_persist):
        app_label = "test_agf"
        operation = migrations.AddField(
            "Pony",
            "modified_pink",
            models.GeneratedField(
                expression=F("pink") + F("pink"),
                output_field=models.IntegerField(),
                db_persist=db_persist,
            ),
        )
        project_state, new_state = self.make_test_state(app_label, operation)
        self.assertEqual(len(new_state.models[app_label, "pony"].fields), 6)
        # Add generated column.
        with connection.schema_editor() as editor:
            operation.database_forwards(app_label, editor, project_state, new_state)
        self.assertColumnExists(f"{app_label}_pony", "modified_pink")
        Pony = new_state.apps.get_model(app_label, "Pony")
        obj = Pony.objects.create(pink=5, weight=3.23)
        self.assertEqual(obj.modified_pink, 10)
        # Reversal.
        with connection.schema_editor() as editor:
            operation.database_backwards(app_label, editor, new_state, project_state)
        self.assertColumnNotExists(f"{app_label}_pony", "modified_pink")

    @skipUnlessDBFeature("supports_stored_generated_columns")
    def test_add_generated_field_stored(self):
        self._test_add_generated_field(db_persist=True)

    @skipUnlessDBFeature("supports_virtual_generated_columns")
    def test_add_generated_field_virtual(self):
        self._test_add_generated_field(db_persist=False)

    def _test_remove_generated_field(self, db_persist):
        app_label = "test_rgf"
        operation = migrations.AddField(
            "Pony",
            "modified_pink",
            models.GeneratedField(
                expression=F("pink") + F("pink"),
                output_field=models.IntegerField(),
                db_persist=db_persist,
            ),
        )
        project_state, new_state = self.make_test_state(app_label, operation)
        self.assertEqual(len(new_state.models[app_label, "pony"].fields), 6)
        # Add generated column.
        with connection.schema_editor() as editor:
            operation.database_forwards(app_label, editor, project_state, new_state)
        project_state = new_state
        new_state = project_state.clone()
        operation = migrations.RemoveField("Pony", "modified_pink")
        operation.state_forwards(app_label, new_state)
        # Remove generated column.
        with connection.schema_editor() as editor:
            operation.database_forwards(app_label, editor, project_state, new_state)
        self.assertColumnNotExists(f"{app_label}_pony", "modified_pink")

    @skipUnlessDBFeature("supports_stored_generated_columns")
    def test_remove_generated_field_stored(self):
        self._test_remove_generated_field(db_persist=True)

    @skipUnlessDBFeature("supports_virtual_generated_columns")
    def test_remove_generated_field_virtual(self):
        self._test_remove_generated_field(db_persist=False)

    @skipUnlessDBFeature("supports_stored_generated_columns")
    def test_add_field_after_generated_field(self):
        app_label = "test_adfagf"
        project_state = self.set_up_test_model(app_label)
        operation_1 = migrations.AddField(
            "Pony",
            "generated",
            models.GeneratedField(
                expression=Value(1),
                output_field=models.IntegerField(),
                db_persist=True,
            ),
        )
        operation_2 = migrations.AddField(
            "Pony",
            "static",
            models.IntegerField(default=2),
        )
        new_state = project_state.clone()
        operation_1.state_forwards(app_label, new_state)
        with connection.schema_editor() as editor:
            operation_1.database_forwards(app_label, editor, project_state, new_state)
        project_state, new_state = new_state, new_state.clone()
        pony_old = new_state.apps.get_model(app_label, "Pony").objects.create(weight=20)
        self.assertEqual(pony_old.generated, 1)
        operation_2.state_forwards(app_label, new_state)
        with connection.schema_editor() as editor:
            operation_2.database_forwards(app_label, editor, project_state, new_state)
        Pony = new_state.apps.get_model(app_label, "Pony")
        pony_old = Pony.objects.get(pk=pony_old.pk)
        self.assertEqual(pony_old.generated, 1)
        self.assertEqual(pony_old.static, 2)
        pony_new = Pony.objects.create(weight=20)
        self.assertEqual(pony_new.generated, 1)
        self.assertEqual(pony_new.static, 2)


class SwappableOperationTests(OperationTestBase):
    """
    Key operations ignore swappable models
    (we don't want to replicate all of them here, as the functionality
    is in a common base class anyway)
    """

    available_apps = ["migrations"]

    @override_settings(TEST_SWAP_MODEL="migrations.SomeFakeModel")
    def test_create_ignore_swapped(self):
        """
        The CreateTable operation ignores swapped models.
        """
        operation = migrations.CreateModel(
            "Pony",
            [
                ("id", models.AutoField(primary_key=True)),
                ("pink", models.IntegerField(default=1)),
            ],
            options={
                "swappable": "TEST_SWAP_MODEL",
            },
        )
        # Test the state alteration (it should still be there!)
        project_state = ProjectState()
        new_state = project_state.clone()
        operation.state_forwards("test_crigsw", new_state)
        self.assertEqual(new_state.models["test_crigsw", "pony"].name, "Pony")
        self.assertEqual(len(new_state.models["test_crigsw", "pony"].fields), 2)
        # Test the database alteration
        self.assertTableNotExists("test_crigsw_pony")
        with connection.schema_editor() as editor:
            operation.database_forwards("test_crigsw", editor, project_state, new_state)
        self.assertTableNotExists("test_crigsw_pony")
        # And test reversal
        with connection.schema_editor() as editor:
            operation.database_backwards(
                "test_crigsw", editor, new_state, project_state
            )
        self.assertTableNotExists("test_crigsw_pony")

    @override_settings(TEST_SWAP_MODEL="migrations.SomeFakeModel")
    def test_delete_ignore_swapped(self):
        """
        Tests the DeleteModel operation ignores swapped models.
        """
        operation = migrations.DeleteModel("Pony")
        project_state, new_state = self.make_test_state("test_dligsw", operation)
        # Test the database alteration
        self.assertTableNotExists("test_dligsw_pony")
        with connection.schema_editor() as editor:
            operation.database_forwards("test_dligsw", editor, project_state, new_state)
        self.assertTableNotExists("test_dligsw_pony")
        # And test reversal
        with connection.schema_editor() as editor:
            operation.database_backwards(
                "test_dligsw", editor, new_state, project_state
            )
        self.assertTableNotExists("test_dligsw_pony")

    @override_settings(TEST_SWAP_MODEL="migrations.SomeFakeModel")
    def test_add_field_ignore_swapped(self):
        """
        Tests the AddField operation.
        """
        # Test the state alteration
        operation = migrations.AddField(
            "Pony",
            "height",
            models.FloatField(null=True, default=5),
        )
        project_state, new_state = self.make_test_state("test_adfligsw", operation)
        # Test the database alteration
        self.assertTableNotExists("test_adfligsw_pony")
        with connection.schema_editor() as editor:
            operation.database_forwards(
                "test_adfligsw", editor, project_state, new_state
            )
        self.assertTableNotExists("test_adfligsw_pony")
        # And test reversal
        with connection.schema_editor() as editor:
            operation.database_backwards(
                "test_adfligsw", editor, new_state, project_state
            )
        self.assertTableNotExists("test_adfligsw_pony")

    @override_settings(TEST_SWAP_MODEL="migrations.SomeFakeModel")
    def test_indexes_ignore_swapped(self):
        """
        Add/RemoveIndex operations ignore swapped models.
        """
        operation = migrations.AddIndex(
            "Pony", models.Index(fields=["pink"], name="my_name_idx")
        )
        project_state, new_state = self.make_test_state("test_adinigsw", operation)
        with connection.schema_editor() as editor:
            # No database queries should be run for swapped models
            operation.database_forwards(
                "test_adinigsw", editor, project_state, new_state
            )
            operation.database_backwards(
                "test_adinigsw", editor, new_state, project_state
            )

        operation = migrations.RemoveIndex(
            "Pony", models.Index(fields=["pink"], name="my_name_idx")
        )
        project_state, new_state = self.make_test_state("test_rminigsw", operation)
        with connection.schema_editor() as editor:
            operation.database_forwards(
                "test_rminigsw", editor, project_state, new_state
            )
            operation.database_backwards(
                "test_rminigsw", editor, new_state, project_state
            )


class TestCreateModel(SimpleTestCase):
    def test_references_model_mixin(self):
        migrations.CreateModel(
            "name",
            fields=[],
            bases=(Mixin, models.Model),
        ).references_model("other_model", "migrations")


class FieldOperationTests(SimpleTestCase):
    def test_references_model(self):
        operation = FieldOperation(
            "MoDel", "field", models.ForeignKey("Other", models.CASCADE)
        )
        # Model name match.
        self.assertIs(operation.references_model("mOdEl", "migrations"), True)
        # Referenced field.
        self.assertIs(operation.references_model("oTher", "migrations"), True)
        # Doesn't reference.
        self.assertIs(operation.references_model("Whatever", "migrations"), False)

    def test_references_field_by_name(self):
        operation = FieldOperation("MoDel", "field", models.BooleanField(default=False))
        self.assertIs(operation.references_field("model", "field", "migrations"), True)

    def test_references_field_by_remote_field_model(self):
        operation = FieldOperation(
            "Model", "field", models.ForeignKey("Other", models.CASCADE)
        )
        self.assertIs(
            operation.references_field("Other", "whatever", "migrations"), True
        )
        self.assertIs(
            operation.references_field("Missing", "whatever", "migrations"), False
        )

    def test_references_field_by_from_fields(self):
        operation = FieldOperation(
            "Model",
            "field",
            models.fields.related.ForeignObject(
                "Other", models.CASCADE, ["from"], ["to"]
            ),
        )
        self.assertIs(operation.references_field("Model", "from", "migrations"), True)
        self.assertIs(operation.references_field("Model", "to", "migrations"), False)
        self.assertIs(operation.references_field("Other", "from", "migrations"), False)
        self.assertIs(operation.references_field("Model", "to", "migrations"), False)

    def test_references_field_by_to_fields(self):
        operation = FieldOperation(
            "Model",
            "field",
            models.ForeignKey("Other", models.CASCADE, to_field="field"),
        )
        self.assertIs(operation.references_field("Other", "field", "migrations"), True)
        self.assertIs(
            operation.references_field("Other", "whatever", "migrations"), False
        )
        self.assertIs(
            operation.references_field("Missing", "whatever", "migrations"), False
        )

    def test_references_field_by_through(self):
        operation = FieldOperation(
            "Model", "field", models.ManyToManyField("Other", through="Through")
        )
        self.assertIs(
            operation.references_field("Other", "whatever", "migrations"), True
        )
        self.assertIs(
            operation.references_field("Through", "whatever", "migrations"), True
        )
        self.assertIs(
            operation.references_field("Missing", "whatever", "migrations"), False
        )

    def test_reference_field_by_through_fields(self):
        operation = FieldOperation(
            "Model",
            "field",
            models.ManyToManyField(
                "Other", through="Through", through_fields=("first", "second")
            ),
        )
        self.assertIs(
            operation.references_field("Other", "whatever", "migrations"), True
        )
        self.assertIs(
            operation.references_field("Through", "whatever", "migrations"), False
        )
        self.assertIs(
            operation.references_field("Through", "first", "migrations"), True
        )
        self.assertIs(
            operation.references_field("Through", "second", "migrations"), True
        )


class BaseOperationTests(SimpleTestCase):
    def test_formatted_description_no_category(self):
        operation = Operation()
        self.assertEqual(operation.formatted_description(), "? Operation: ((), {})")<|MERGE_RESOLUTION|>--- conflicted
+++ resolved
@@ -1748,11 +1748,7 @@
         self.assertEqual(len(new_state.models[app_label, "pony"].fields), 6)
         field = new_state.models[app_label, "pony"].fields["height"]
         self.assertEqual(field.default, 3)
-<<<<<<< HEAD
-        self.assertEqual(field.db_default, Value(4))
-=======
         self.assertEqual(field.db_default, 4)
->>>>>>> 7e39ae5c
         pre_pony_pk = (
             project_state.apps.get_model(app_label, "pony").objects.create(weight=4).pk
         )
