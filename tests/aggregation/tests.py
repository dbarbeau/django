--- conflicted
+++ resolved
@@ -2337,9 +2337,6 @@
         aggregates = Author.objects.annotate(
             max_book_author=Max("book__authors"),
         ).aggregate(count=Count("id", filter=Q(id=F("max_book_author"))))
-<<<<<<< HEAD
-        self.assertEqual(aggregates, {"count": 1})
-=======
         self.assertEqual(aggregates, {"count": 1})
 
     def test_aggregate_reference_lookup_rhs_iter(self):
@@ -2361,5 +2358,4 @@
                 other=Value(0),
             )
         )
-        self.assertEqual(qs.count(), 3)
->>>>>>> 7e39ae5c
+        self.assertEqual(qs.count(), 3)