from datetime import date

from django import forms
from django.contrib.admin.models import ADDITION, CHANGE, DELETION, LogEntry
from django.contrib.admin.options import (
    HORIZONTAL,
    VERTICAL,
    ModelAdmin,
    TabularInline,
    get_content_type_for_model,
)
from django.contrib.admin.sites import AdminSite
from django.contrib.admin.widgets import (
    AdminDateWidget,
    AdminRadioSelect,
    AutocompleteSelect,
    AutocompleteSelectMultiple,
)
from django.contrib.auth.models import User
from django.db import models
from django.forms.widgets import Select
from django.test import RequestFactory, SimpleTestCase, TestCase
from django.test.utils import isolate_apps
from django.utils.deprecation import RemovedInDjango60Warning

from .models import Band, Concert, Song


class MockRequest:
    pass


class MockSuperUser:
    def has_perm(self, perm, obj=None):
        return True


request = MockRequest()
request.user = MockSuperUser()


class ModelAdminTests(TestCase):
    @classmethod
    def setUpTestData(cls):
        cls.band = Band.objects.create(
            name="The Doors",
            bio="",
            sign_date=date(1965, 1, 1),
        )

    def setUp(self):
        self.site = AdminSite()

    def test_modeladmin_str(self):
        ma = ModelAdmin(Band, self.site)
        self.assertEqual(str(ma), "modeladmin.ModelAdmin")

    def test_default_attributes(self):
        ma = ModelAdmin(Band, self.site)
        self.assertEqual(ma.actions, ())
        self.assertEqual(ma.inlines, ())

    # form/fields/fieldsets interaction ##############################

    def test_default_fields(self):
        ma = ModelAdmin(Band, self.site)
        self.assertEqual(
            list(ma.get_form(request).base_fields), ["name", "bio", "sign_date"]
        )
        self.assertEqual(list(ma.get_fields(request)), ["name", "bio", "sign_date"])
        self.assertEqual(
            list(ma.get_fields(request, self.band)), ["name", "bio", "sign_date"]
        )
        self.assertIsNone(ma.get_exclude(request, self.band))

    def test_default_fieldsets(self):
        # fieldsets_add and fieldsets_change should return a special data structure that
        # is used in the templates. They should generate the "right thing" whether we
        # have specified a custom form, the fields argument, or nothing at all.
        #
        # Here's the default case. There are no custom form_add/form_change methods,
        # no fields argument, and no fieldsets argument.
        ma = ModelAdmin(Band, self.site)
        self.assertEqual(
            ma.get_fieldsets(request),
            [(None, {"fields": ["name", "bio", "sign_date"]})],
        )
        self.assertEqual(
            ma.get_fieldsets(request, self.band),
            [(None, {"fields": ["name", "bio", "sign_date"]})],
        )

    def test_get_fieldsets(self):
        # get_fieldsets() is called when figuring out form fields (#18681).
        class BandAdmin(ModelAdmin):
            def get_fieldsets(self, request, obj=None):
                return [(None, {"fields": ["name", "bio"]})]

        ma = BandAdmin(Band, self.site)
        form = ma.get_form(None)
        self.assertEqual(form._meta.fields, ["name", "bio"])

        class InlineBandAdmin(TabularInline):
            model = Concert
            fk_name = "main_band"
            can_delete = False

            def get_fieldsets(self, request, obj=None):
                return [(None, {"fields": ["day", "transport"]})]

        ma = InlineBandAdmin(Band, self.site)
        form = ma.get_formset(None).form
        self.assertEqual(form._meta.fields, ["day", "transport"])

    def test_lookup_allowed_allows_nonexistent_lookup(self):
        """
        A lookup_allowed allows a parameter whose field lookup doesn't exist.
        (#21129).
        """

        class BandAdmin(ModelAdmin):
            fields = ["name"]

        ma = BandAdmin(Band, self.site)
        self.assertIs(
            ma.lookup_allowed("name__nonexistent", "test_value", request),
            True,
        )

    @isolate_apps("modeladmin")
    def test_lookup_allowed_onetoone(self):
        class Department(models.Model):
            code = models.CharField(max_length=4, unique=True)

        class Employee(models.Model):
            department = models.ForeignKey(Department, models.CASCADE, to_field="code")

        class EmployeeProfile(models.Model):
            employee = models.OneToOneField(Employee, models.CASCADE)

        class EmployeeInfo(models.Model):
            employee = models.OneToOneField(Employee, models.CASCADE)
            description = models.CharField(max_length=100)

        class EmployeeProfileAdmin(ModelAdmin):
            list_filter = [
                "employee__employeeinfo__description",
                "employee__department__code",
            ]

        ma = EmployeeProfileAdmin(EmployeeProfile, self.site)
        # Reverse OneToOneField
        self.assertIs(
            ma.lookup_allowed(
                "employee__employeeinfo__description", "test_value", request
            ),
            True,
        )
        # OneToOneField and ForeignKey
        self.assertIs(
            ma.lookup_allowed("employee__department__code", "test_value", request),
            True,
        )

    @isolate_apps("modeladmin")
<<<<<<< HEAD
=======
    def test_lookup_allowed_for_local_fk_fields(self):
        class Country(models.Model):
            pass

        class Place(models.Model):
            country = models.ForeignKey(Country, models.CASCADE)

        class PlaceAdmin(ModelAdmin):
            pass

        ma = PlaceAdmin(Place, self.site)

        cases = [
            ("country", "1"),
            ("country__exact", "1"),
            ("country__id", "1"),
            ("country__id__exact", "1"),
            ("country__isnull", True),
            ("country__isnull", False),
            ("country__id__isnull", False),
        ]
        for lookup, lookup_value in cases:
            with self.subTest(lookup=lookup):
                self.assertIs(ma.lookup_allowed(lookup, lookup_value, request), True)

    @isolate_apps("modeladmin")
>>>>>>> 7e39ae5c
    def test_lookup_allowed_non_autofield_primary_key(self):
        class Country(models.Model):
            id = models.CharField(max_length=2, primary_key=True)

        class Place(models.Model):
            country = models.ForeignKey(Country, models.CASCADE)

        class PlaceAdmin(ModelAdmin):
            list_filter = ["country"]

        ma = PlaceAdmin(Place, self.site)
        self.assertIs(ma.lookup_allowed("country__id__exact", "DE", request), True)

    @isolate_apps("modeladmin")
    def test_lookup_allowed_foreign_primary(self):
        class Country(models.Model):
            name = models.CharField(max_length=256)

        class Place(models.Model):
            country = models.ForeignKey(Country, models.CASCADE)

        class Restaurant(models.Model):
            place = models.OneToOneField(Place, models.CASCADE, primary_key=True)

        class Waiter(models.Model):
            restaurant = models.ForeignKey(Restaurant, models.CASCADE)

        class WaiterAdmin(ModelAdmin):
            list_filter = [
                "restaurant__place__country",
                "restaurant__place__country__name",
            ]

        ma = WaiterAdmin(Waiter, self.site)
        self.assertIs(
            ma.lookup_allowed("restaurant__place__country", "1", request),
            True,
        )
        self.assertIs(
            ma.lookup_allowed("restaurant__place__country__id__exact", "1", request),
            True,
        )
        self.assertIs(
            ma.lookup_allowed(
                "restaurant__place__country__name", "test_value", request
            ),
            True,
        )

    def test_lookup_allowed_considers_dynamic_list_filter(self):
        class ConcertAdmin(ModelAdmin):
            list_filter = ["main_band__sign_date"]

            def get_list_filter(self, request):
                if getattr(request, "user", None):
                    return self.list_filter + ["main_band__name"]
                return self.list_filter

        model_admin = ConcertAdmin(Concert, self.site)
        request_band_name_filter = RequestFactory().get(
            "/", {"main_band__name": "test"}
        )
        self.assertIs(
            model_admin.lookup_allowed(
                "main_band__sign_date", "?", request_band_name_filter
            ),
            True,
        )
        self.assertIs(
            model_admin.lookup_allowed(
                "main_band__name", "?", request_band_name_filter
            ),
            False,
        )
        request_with_superuser = request
        self.assertIs(
            model_admin.lookup_allowed(
                "main_band__sign_date", "?", request_with_superuser
            ),
            True,
        )
        self.assertIs(
            model_admin.lookup_allowed("main_band__name", "?", request_with_superuser),
            True,
        )

    def test_lookup_allowed_without_request_deprecation(self):
        class ConcertAdmin(ModelAdmin):
            list_filter = ["main_band__sign_date"]

            def get_list_filter(self, request):
                return self.list_filter + ["main_band__name"]

            def lookup_allowed(self, lookup, value):
                return True

        model_admin = ConcertAdmin(Concert, self.site)
        msg = (
            "`request` must be added to the signature of ModelAdminTests."
            "test_lookup_allowed_without_request_deprecation.<locals>."
            "ConcertAdmin.lookup_allowed()."
        )
        request_band_name_filter = RequestFactory().get(
            "/", {"main_band__name": "test"}
        )
        request_band_name_filter.user = User.objects.create_superuser(
            username="bob", email="bob@test.com", password="test"
        )
        with self.assertWarnsMessage(RemovedInDjango60Warning, msg):
            changelist = model_admin.get_changelist_instance(request_band_name_filter)
            filterspec = changelist.get_filters(request_band_name_filter)[0][0]
            self.assertEqual(filterspec.title, "sign date")
            filterspec = changelist.get_filters(request_band_name_filter)[0][1]
            self.assertEqual(filterspec.title, "name")
            self.assertSequenceEqual(filterspec.lookup_choices, [self.band.name])

    def test_field_arguments(self):
        # If fields is specified, fieldsets_add and fieldsets_change should
        # just stick the fields into a formsets structure and return it.
        class BandAdmin(ModelAdmin):
            fields = ["name"]

        ma = BandAdmin(Band, self.site)

        self.assertEqual(list(ma.get_fields(request)), ["name"])
        self.assertEqual(list(ma.get_fields(request, self.band)), ["name"])
        self.assertEqual(ma.get_fieldsets(request), [(None, {"fields": ["name"]})])
        self.assertEqual(
            ma.get_fieldsets(request, self.band), [(None, {"fields": ["name"]})]
        )

    def test_field_arguments_restricted_on_form(self):
        # If fields or fieldsets is specified, it should exclude fields on the
        # Form class to the fields specified. This may cause errors to be
        # raised in the db layer if required model fields aren't in fields/
        # fieldsets, but that's preferable to ghost errors where a field in the
        # Form class isn't being displayed because it's not in fields/fieldsets.

        # Using `fields`.
        class BandAdmin(ModelAdmin):
            fields = ["name"]

        ma = BandAdmin(Band, self.site)
        self.assertEqual(list(ma.get_form(request).base_fields), ["name"])
        self.assertEqual(list(ma.get_form(request, self.band).base_fields), ["name"])

        # Using `fieldsets`.
        class BandAdmin(ModelAdmin):
            fieldsets = [(None, {"fields": ["name"]})]

        ma = BandAdmin(Band, self.site)
        self.assertEqual(list(ma.get_form(request).base_fields), ["name"])
        self.assertEqual(list(ma.get_form(request, self.band).base_fields), ["name"])

        # Using `exclude`.
        class BandAdmin(ModelAdmin):
            exclude = ["bio"]

        ma = BandAdmin(Band, self.site)
        self.assertEqual(list(ma.get_form(request).base_fields), ["name", "sign_date"])

        # You can also pass a tuple to `exclude`.
        class BandAdmin(ModelAdmin):
            exclude = ("bio",)

        ma = BandAdmin(Band, self.site)
        self.assertEqual(list(ma.get_form(request).base_fields), ["name", "sign_date"])

        # Using `fields` and `exclude`.
        class BandAdmin(ModelAdmin):
            fields = ["name", "bio"]
            exclude = ["bio"]

        ma = BandAdmin(Band, self.site)
        self.assertEqual(list(ma.get_form(request).base_fields), ["name"])

    def test_custom_form_meta_exclude_with_readonly(self):
        """
        The custom ModelForm's `Meta.exclude` is respected when used in
        conjunction with `ModelAdmin.readonly_fields` and when no
        `ModelAdmin.exclude` is defined (#14496).
        """

        # With ModelAdmin
        class AdminBandForm(forms.ModelForm):
            class Meta:
                model = Band
                exclude = ["bio"]

        class BandAdmin(ModelAdmin):
            readonly_fields = ["name"]
            form = AdminBandForm

        ma = BandAdmin(Band, self.site)
        self.assertEqual(list(ma.get_form(request).base_fields), ["sign_date"])

        # With InlineModelAdmin
        class AdminConcertForm(forms.ModelForm):
            class Meta:
                model = Concert
                exclude = ["day"]

        class ConcertInline(TabularInline):
            readonly_fields = ["transport"]
            form = AdminConcertForm
            fk_name = "main_band"
            model = Concert

        class BandAdmin(ModelAdmin):
            inlines = [ConcertInline]

        ma = BandAdmin(Band, self.site)
        self.assertEqual(
            list(list(ma.get_formsets_with_inlines(request))[0][0]().forms[0].fields),
            ["main_band", "opening_band", "id", "DELETE"],
        )

    def test_custom_formfield_override_readonly(self):
        class AdminBandForm(forms.ModelForm):
            name = forms.CharField()

            class Meta:
                exclude = ()
                model = Band

        class BandAdmin(ModelAdmin):
            form = AdminBandForm
            readonly_fields = ["name"]

        ma = BandAdmin(Band, self.site)

        # `name` shouldn't appear in base_fields because it's part of
        # readonly_fields.
        self.assertEqual(list(ma.get_form(request).base_fields), ["bio", "sign_date"])
        # But it should appear in get_fields()/fieldsets() so it can be
        # displayed as read-only.
        self.assertEqual(list(ma.get_fields(request)), ["bio", "sign_date", "name"])
        self.assertEqual(
            list(ma.get_fieldsets(request)),
            [(None, {"fields": ["bio", "sign_date", "name"]})],
        )

    def test_custom_form_meta_exclude(self):
        """
        The custom ModelForm's `Meta.exclude` is overridden if
        `ModelAdmin.exclude` or `InlineModelAdmin.exclude` are defined (#14496).
        """

        # With ModelAdmin
        class AdminBandForm(forms.ModelForm):
            class Meta:
                model = Band
                exclude = ["bio"]

        class BandAdmin(ModelAdmin):
            exclude = ["name"]
            form = AdminBandForm

        ma = BandAdmin(Band, self.site)
        self.assertEqual(list(ma.get_form(request).base_fields), ["bio", "sign_date"])

        # With InlineModelAdmin
        class AdminConcertForm(forms.ModelForm):
            class Meta:
                model = Concert
                exclude = ["day"]

        class ConcertInline(TabularInline):
            exclude = ["transport"]
            form = AdminConcertForm
            fk_name = "main_band"
            model = Concert

        class BandAdmin(ModelAdmin):
            inlines = [ConcertInline]

        ma = BandAdmin(Band, self.site)
        self.assertEqual(
            list(list(ma.get_formsets_with_inlines(request))[0][0]().forms[0].fields),
            ["main_band", "opening_band", "day", "id", "DELETE"],
        )

    def test_overriding_get_exclude(self):
        class BandAdmin(ModelAdmin):
            def get_exclude(self, request, obj=None):
                return ["name"]

        self.assertEqual(
            list(BandAdmin(Band, self.site).get_form(request).base_fields),
            ["bio", "sign_date"],
        )

    def test_get_exclude_overrides_exclude(self):
        class BandAdmin(ModelAdmin):
            exclude = ["bio"]

            def get_exclude(self, request, obj=None):
                return ["name"]

        self.assertEqual(
            list(BandAdmin(Band, self.site).get_form(request).base_fields),
            ["bio", "sign_date"],
        )

    def test_get_exclude_takes_obj(self):
        class BandAdmin(ModelAdmin):
            def get_exclude(self, request, obj=None):
                if obj:
                    return ["sign_date"]
                return ["name"]

        self.assertEqual(
            list(BandAdmin(Band, self.site).get_form(request, self.band).base_fields),
            ["name", "bio"],
        )

    def test_custom_form_validation(self):
        # If a form is specified, it should use it allowing custom validation
        # to work properly. This won't break any of the admin widgets or media.
        class AdminBandForm(forms.ModelForm):
            delete = forms.BooleanField()

        class BandAdmin(ModelAdmin):
            form = AdminBandForm

        ma = BandAdmin(Band, self.site)
        self.assertEqual(
            list(ma.get_form(request).base_fields),
            ["name", "bio", "sign_date", "delete"],
        )
        self.assertEqual(
            type(ma.get_form(request).base_fields["sign_date"].widget), AdminDateWidget
        )

    def test_form_exclude_kwarg_override(self):
        """
        The `exclude` kwarg passed to `ModelAdmin.get_form()` overrides all
        other declarations (#8999).
        """

        class AdminBandForm(forms.ModelForm):
            class Meta:
                model = Band
                exclude = ["name"]

        class BandAdmin(ModelAdmin):
            exclude = ["sign_date"]
            form = AdminBandForm

            def get_form(self, request, obj=None, **kwargs):
                kwargs["exclude"] = ["bio"]
                return super().get_form(request, obj, **kwargs)

        ma = BandAdmin(Band, self.site)
        self.assertEqual(list(ma.get_form(request).base_fields), ["name", "sign_date"])

    def test_formset_exclude_kwarg_override(self):
        """
        The `exclude` kwarg passed to `InlineModelAdmin.get_formset()`
        overrides all other declarations (#8999).
        """

        class AdminConcertForm(forms.ModelForm):
            class Meta:
                model = Concert
                exclude = ["day"]

        class ConcertInline(TabularInline):
            exclude = ["transport"]
            form = AdminConcertForm
            fk_name = "main_band"
            model = Concert

            def get_formset(self, request, obj=None, **kwargs):
                kwargs["exclude"] = ["opening_band"]
                return super().get_formset(request, obj, **kwargs)

        class BandAdmin(ModelAdmin):
            inlines = [ConcertInline]

        ma = BandAdmin(Band, self.site)
        self.assertEqual(
            list(list(ma.get_formsets_with_inlines(request))[0][0]().forms[0].fields),
            ["main_band", "day", "transport", "id", "DELETE"],
        )

    def test_formset_overriding_get_exclude_with_form_fields(self):
        class AdminConcertForm(forms.ModelForm):
            class Meta:
                model = Concert
                fields = ["main_band", "opening_band", "day", "transport"]

        class ConcertInline(TabularInline):
            form = AdminConcertForm
            fk_name = "main_band"
            model = Concert

            def get_exclude(self, request, obj=None):
                return ["opening_band"]

        class BandAdmin(ModelAdmin):
            inlines = [ConcertInline]

        ma = BandAdmin(Band, self.site)
        self.assertEqual(
            list(list(ma.get_formsets_with_inlines(request))[0][0]().forms[0].fields),
            ["main_band", "day", "transport", "id", "DELETE"],
        )

    def test_formset_overriding_get_exclude_with_form_exclude(self):
        class AdminConcertForm(forms.ModelForm):
            class Meta:
                model = Concert
                exclude = ["day"]

        class ConcertInline(TabularInline):
            form = AdminConcertForm
            fk_name = "main_band"
            model = Concert

            def get_exclude(self, request, obj=None):
                return ["opening_band"]

        class BandAdmin(ModelAdmin):
            inlines = [ConcertInline]

        ma = BandAdmin(Band, self.site)
        self.assertEqual(
            list(list(ma.get_formsets_with_inlines(request))[0][0]().forms[0].fields),
            ["main_band", "day", "transport", "id", "DELETE"],
        )

    def test_raw_id_fields_widget_override(self):
        """
        The autocomplete_fields, raw_id_fields, and radio_fields widgets may
        overridden by specifying a widget in get_formset().
        """

        class ConcertInline(TabularInline):
            model = Concert
            fk_name = "main_band"
            raw_id_fields = ("opening_band",)

            def get_formset(self, request, obj=None, **kwargs):
                kwargs["widgets"] = {"opening_band": Select}
                return super().get_formset(request, obj, **kwargs)

        class BandAdmin(ModelAdmin):
            inlines = [ConcertInline]

        ma = BandAdmin(Band, self.site)
        band_widget = (
            list(ma.get_formsets_with_inlines(request))[0][0]()
            .forms[0]
            .fields["opening_band"]
            .widget
        )
        # Without the override this would be ForeignKeyRawIdWidget.
        self.assertIsInstance(band_widget, Select)

    def test_queryset_override(self):
        # If the queryset of a ModelChoiceField in a custom form is overridden,
        # RelatedFieldWidgetWrapper doesn't mess that up.
        band2 = Band.objects.create(
            name="The Beatles", bio="", sign_date=date(1962, 1, 1)
        )

        ma = ModelAdmin(Concert, self.site)
        form = ma.get_form(request)()

        self.assertHTMLEqual(
            str(form["main_band"]),
            '<div class="related-widget-wrapper" data-model-ref="band">'
            '<select name="main_band" id="id_main_band" required>'
            '<option value="" selected>---------</option>'
            '<option value="%d">The Beatles</option>'
            '<option value="%d">The Doors</option>'
            "</select></div>" % (band2.id, self.band.id),
        )

        class AdminConcertForm(forms.ModelForm):
            def __init__(self, *args, **kwargs):
                super().__init__(*args, **kwargs)
                self.fields["main_band"].queryset = Band.objects.filter(
                    name="The Doors"
                )

        class ConcertAdminWithForm(ModelAdmin):
            form = AdminConcertForm

        ma = ConcertAdminWithForm(Concert, self.site)
        form = ma.get_form(request)()

        self.assertHTMLEqual(
            str(form["main_band"]),
            '<div class="related-widget-wrapper" data-model-ref="band">'
            '<select name="main_band" id="id_main_band" required>'
            '<option value="" selected>---------</option>'
            '<option value="%d">The Doors</option>'
            "</select></div>" % self.band.id,
        )

    def test_regression_for_ticket_15820(self):
        """
        `obj` is passed from `InlineModelAdmin.get_fieldsets()` to
        `InlineModelAdmin.get_formset()`.
        """

        class CustomConcertForm(forms.ModelForm):
            class Meta:
                model = Concert
                fields = ["day"]

        class ConcertInline(TabularInline):
            model = Concert
            fk_name = "main_band"

            def get_formset(self, request, obj=None, **kwargs):
                if obj:
                    kwargs["form"] = CustomConcertForm
                return super().get_formset(request, obj, **kwargs)

        class BandAdmin(ModelAdmin):
            inlines = [ConcertInline]

        Concert.objects.create(main_band=self.band, opening_band=self.band, day=1)
        ma = BandAdmin(Band, self.site)
        inline_instances = ma.get_inline_instances(request)
        fieldsets = list(inline_instances[0].get_fieldsets(request))
        self.assertEqual(
            fieldsets[0][1]["fields"], ["main_band", "opening_band", "day", "transport"]
        )
        fieldsets = list(
            inline_instances[0].get_fieldsets(request, inline_instances[0].model)
        )
        self.assertEqual(fieldsets[0][1]["fields"], ["day"])

    # radio_fields behavior ###########################################

    def test_default_foreign_key_widget(self):
        # First, without any radio_fields specified, the widgets for ForeignKey
        # and fields with choices specified ought to be a basic Select widget.
        # ForeignKey widgets in the admin are wrapped with RelatedFieldWidgetWrapper so
        # they need to be handled properly when type checking. For Select fields, all of
        # the choices lists have a first entry of dashes.
        cma = ModelAdmin(Concert, self.site)
        cmafa = cma.get_form(request)

        self.assertEqual(type(cmafa.base_fields["main_band"].widget.widget), Select)
        self.assertEqual(
            list(cmafa.base_fields["main_band"].widget.choices),
            [("", "---------"), (self.band.id, "The Doors")],
        )

        self.assertEqual(type(cmafa.base_fields["opening_band"].widget.widget), Select)
        self.assertEqual(
            list(cmafa.base_fields["opening_band"].widget.choices),
            [("", "---------"), (self.band.id, "The Doors")],
        )
        self.assertEqual(type(cmafa.base_fields["day"].widget), Select)
        self.assertEqual(
            list(cmafa.base_fields["day"].widget.choices),
            [("", "---------"), (1, "Fri"), (2, "Sat")],
        )
        self.assertEqual(type(cmafa.base_fields["transport"].widget), Select)
        self.assertEqual(
            list(cmafa.base_fields["transport"].widget.choices),
            [("", "---------"), (1, "Plane"), (2, "Train"), (3, "Bus")],
        )

    def test_foreign_key_as_radio_field(self):
        # Now specify all the fields as radio_fields.  Widgets should now be
        # RadioSelect, and the choices list should have a first entry of 'None' if
        # blank=True for the model field.  Finally, the widget should have the
        # 'radiolist' attr, and 'inline' as well if the field is specified HORIZONTAL.
        class ConcertAdmin(ModelAdmin):
            radio_fields = {
                "main_band": HORIZONTAL,
                "opening_band": VERTICAL,
                "day": VERTICAL,
                "transport": HORIZONTAL,
            }

        cma = ConcertAdmin(Concert, self.site)
        cmafa = cma.get_form(request)

        self.assertEqual(
            type(cmafa.base_fields["main_band"].widget.widget), AdminRadioSelect
        )
        self.assertEqual(
            cmafa.base_fields["main_band"].widget.attrs, {"class": "radiolist inline"}
        )
        self.assertEqual(
            list(cmafa.base_fields["main_band"].widget.choices),
            [(self.band.id, "The Doors")],
        )

        self.assertEqual(
            type(cmafa.base_fields["opening_band"].widget.widget), AdminRadioSelect
        )
        self.assertEqual(
            cmafa.base_fields["opening_band"].widget.attrs, {"class": "radiolist"}
        )
        self.assertEqual(
            list(cmafa.base_fields["opening_band"].widget.choices),
            [("", "None"), (self.band.id, "The Doors")],
        )
        self.assertEqual(type(cmafa.base_fields["day"].widget), AdminRadioSelect)
        self.assertEqual(cmafa.base_fields["day"].widget.attrs, {"class": "radiolist"})
        self.assertEqual(
            list(cmafa.base_fields["day"].widget.choices), [(1, "Fri"), (2, "Sat")]
        )

        self.assertEqual(type(cmafa.base_fields["transport"].widget), AdminRadioSelect)
        self.assertEqual(
            cmafa.base_fields["transport"].widget.attrs, {"class": "radiolist inline"}
        )
        self.assertEqual(
            list(cmafa.base_fields["transport"].widget.choices),
            [("", "None"), (1, "Plane"), (2, "Train"), (3, "Bus")],
        )

        class AdminConcertForm(forms.ModelForm):
            class Meta:
                model = Concert
                exclude = ("transport",)

        class ConcertAdmin(ModelAdmin):
            form = AdminConcertForm

        ma = ConcertAdmin(Concert, self.site)
        self.assertEqual(
            list(ma.get_form(request).base_fields), ["main_band", "opening_band", "day"]
        )

        class AdminConcertForm(forms.ModelForm):
            extra = forms.CharField()

            class Meta:
                model = Concert
                fields = ["extra", "transport"]

        class ConcertAdmin(ModelAdmin):
            form = AdminConcertForm

        ma = ConcertAdmin(Concert, self.site)
        self.assertEqual(list(ma.get_form(request).base_fields), ["extra", "transport"])

        class ConcertInline(TabularInline):
            form = AdminConcertForm
            model = Concert
            fk_name = "main_band"
            can_delete = True

        class BandAdmin(ModelAdmin):
            inlines = [ConcertInline]

        ma = BandAdmin(Band, self.site)
        self.assertEqual(
            list(list(ma.get_formsets_with_inlines(request))[0][0]().forms[0].fields),
            ["extra", "transport", "id", "DELETE", "main_band"],
        )

    def test_log_actions(self):
        ma = ModelAdmin(Band, self.site)
        mock_request = MockRequest()
        mock_request.user = User.objects.create(username="bill")
        content_type = get_content_type_for_model(self.band)
        tests = (
            (ma.log_addition, ADDITION, {"added": {}}),
            (ma.log_change, CHANGE, {"changed": {"fields": ["name", "bio"]}}),
        )
        for method, flag, message in tests:
            with self.subTest(name=method.__name__):
                created = method(mock_request, self.band, message)
                fetched = LogEntry.objects.filter(action_flag=flag).latest("id")
                self.assertEqual(created, fetched)
                self.assertEqual(fetched.action_flag, flag)
                self.assertEqual(fetched.content_type, content_type)
                self.assertEqual(fetched.object_id, str(self.band.pk))
                self.assertEqual(fetched.user, mock_request.user)
                self.assertEqual(fetched.change_message, str(message))
                self.assertEqual(fetched.object_repr, str(self.band))

    def test_log_deletions(self):
        ma = ModelAdmin(Band, self.site)
        mock_request = MockRequest()
        mock_request.user = User.objects.create(username="akash")
        content_type = get_content_type_for_model(self.band)
        Band.objects.create(
            name="The Beatles",
            bio="A legendary rock band from Liverpool.",
            sign_date=date(1962, 1, 1),
        )
        Band.objects.create(
            name="Mohiner Ghoraguli",
            bio="A progressive rock band from Calcutta.",
            sign_date=date(1975, 1, 1),
        )
        queryset = Band.objects.all().order_by("-id")[:3]
        self.assertEqual(len(queryset), 3)
        with self.assertNumQueries(1):
            ma.log_deletions(mock_request, queryset)
        logs = (
            LogEntry.objects.filter(action_flag=DELETION)
            .order_by("id")
            .values_list(
                "user_id",
                "content_type",
                "object_id",
                "object_repr",
                "action_flag",
                "change_message",
            )
        )
        expected_log_values = [
            (
                mock_request.user.id,
                content_type.id,
                str(obj.pk),
                str(obj),
                DELETION,
                "",
            )
            for obj in queryset
        ]
        self.assertSequenceEqual(logs, expected_log_values)

    # RemovedInDjango60Warning.
    def test_log_deletion(self):
        ma = ModelAdmin(Band, self.site)
        mock_request = MockRequest()
        mock_request.user = User.objects.create(username="bill")
        content_type = get_content_type_for_model(self.band)
        msg = "ModelAdmin.log_deletion() is deprecated. Use log_deletions() instead."
        with self.assertWarnsMessage(RemovedInDjango60Warning, msg):
            created = ma.log_deletion(mock_request, self.band, str(self.band))
        fetched = LogEntry.objects.filter(action_flag=DELETION).latest("id")
        self.assertEqual(created, fetched)
        self.assertEqual(fetched.action_flag, DELETION)
        self.assertEqual(fetched.content_type, content_type)
        self.assertEqual(fetched.object_id, str(self.band.pk))
        self.assertEqual(fetched.user, mock_request.user)
        self.assertEqual(fetched.change_message, "")
        self.assertEqual(fetched.object_repr, str(self.band))

    # RemovedInDjango60Warning.
    def test_log_deletion_fallback(self):
        class InheritedModelAdmin(ModelAdmin):
            def log_deletion(self, request, obj, object_repr):
                return super().log_deletion(request, obj, object_repr)

        ima = InheritedModelAdmin(Band, self.site)
        mock_request = MockRequest()
        mock_request.user = User.objects.create(username="akash")
        content_type = get_content_type_for_model(self.band)
        Band.objects.create(
            name="The Beatles",
            bio="A legendary rock band from Liverpool.",
            sign_date=date(1962, 1, 1),
        )
        Band.objects.create(
            name="Mohiner Ghoraguli",
            bio="A progressive rock band from Calcutta.",
            sign_date=date(1975, 1, 1),
        )
        queryset = Band.objects.all().order_by("-id")[:3]
        self.assertEqual(len(queryset), 3)
        msg = (
            "The usage of log_deletion() is deprecated. Implement log_deletions() "
            "instead."
        )
        with self.assertNumQueries(3):
            with self.assertWarnsMessage(RemovedInDjango60Warning, msg):
                ima.log_deletions(mock_request, queryset)
        logs = (
            LogEntry.objects.filter(action_flag=DELETION)
            .order_by("id")
            .values_list(
                "user_id",
                "content_type",
                "object_id",
                "object_repr",
                "action_flag",
                "change_message",
            )
        )
        expected_log_values = [
            (
                mock_request.user.id,
                content_type.id,
                str(obj.pk),
                str(obj),
                DELETION,
                "",
            )
            for obj in queryset
        ]
        self.assertSequenceEqual(logs, expected_log_values)

    def test_get_autocomplete_fields(self):
        class NameAdmin(ModelAdmin):
            search_fields = ["name"]

        class SongAdmin(ModelAdmin):
            autocomplete_fields = ["featuring"]
            fields = ["featuring", "band"]

        class OtherSongAdmin(SongAdmin):
            def get_autocomplete_fields(self, request):
                return ["band"]

        self.site.register(Band, NameAdmin)
        try:
            # Uses autocomplete_fields if not overridden.
            model_admin = SongAdmin(Song, self.site)
            form = model_admin.get_form(request)()
            self.assertIsInstance(
                form.fields["featuring"].widget.widget, AutocompleteSelectMultiple
            )
            # Uses overridden get_autocomplete_fields
            model_admin = OtherSongAdmin(Song, self.site)
            form = model_admin.get_form(request)()
            self.assertIsInstance(form.fields["band"].widget.widget, AutocompleteSelect)
        finally:
            self.site.unregister(Band)

    def test_get_deleted_objects(self):
        mock_request = MockRequest()
        mock_request.user = User.objects.create_superuser(
            username="bob", email="bob@test.com", password="test"
        )
        self.site.register(Band, ModelAdmin)
        ma = self.site.get_model_admin(Band)
        (
            deletable_objects,
            model_count,
            perms_needed,
            protected,
        ) = ma.get_deleted_objects([self.band], request)
        self.assertEqual(deletable_objects, ["Band: The Doors"])
        self.assertEqual(model_count, {"bands": 1})
        self.assertEqual(perms_needed, set())
        self.assertEqual(protected, [])

    def test_get_deleted_objects_with_custom_has_delete_permission(self):
        """
        ModelAdmin.get_deleted_objects() uses ModelAdmin.has_delete_permission()
        for permissions checking.
        """
        mock_request = MockRequest()
        mock_request.user = User.objects.create_superuser(
            username="bob", email="bob@test.com", password="test"
        )

        class TestModelAdmin(ModelAdmin):
            def has_delete_permission(self, request, obj=None):
                return False

        self.site.register(Band, TestModelAdmin)
        ma = self.site.get_model_admin(Band)
        (
            deletable_objects,
            model_count,
            perms_needed,
            protected,
        ) = ma.get_deleted_objects([self.band], request)
        self.assertEqual(deletable_objects, ["Band: The Doors"])
        self.assertEqual(model_count, {"bands": 1})
        self.assertEqual(perms_needed, {"band"})
        self.assertEqual(protected, [])

    def test_modeladmin_repr(self):
        ma = ModelAdmin(Band, self.site)
        self.assertEqual(
            repr(ma),
            "<ModelAdmin: model=Band site=AdminSite(name='admin')>",
        )


class ModelAdminPermissionTests(SimpleTestCase):
    class MockUser:
        def has_module_perms(self, app_label):
            return app_label == "modeladmin"

    class MockViewUser(MockUser):
        def has_perm(self, perm, obj=None):
            return perm == "modeladmin.view_band"

    class MockAddUser(MockUser):
        def has_perm(self, perm, obj=None):
            return perm == "modeladmin.add_band"

    class MockChangeUser(MockUser):
        def has_perm(self, perm, obj=None):
            return perm == "modeladmin.change_band"

    class MockDeleteUser(MockUser):
        def has_perm(self, perm, obj=None):
            return perm == "modeladmin.delete_band"

    def test_has_view_permission(self):
        """
        has_view_permission() returns True for users who can view objects and
        False for users who can't.
        """
        ma = ModelAdmin(Band, AdminSite())
        request = MockRequest()
        request.user = self.MockViewUser()
        self.assertIs(ma.has_view_permission(request), True)
        request.user = self.MockAddUser()
        self.assertIs(ma.has_view_permission(request), False)
        request.user = self.MockChangeUser()
        self.assertIs(ma.has_view_permission(request), True)
        request.user = self.MockDeleteUser()
        self.assertIs(ma.has_view_permission(request), False)

    def test_has_add_permission(self):
        """
        has_add_permission returns True for users who can add objects and
        False for users who can't.
        """
        ma = ModelAdmin(Band, AdminSite())
        request = MockRequest()
        request.user = self.MockViewUser()
        self.assertFalse(ma.has_add_permission(request))
        request.user = self.MockAddUser()
        self.assertTrue(ma.has_add_permission(request))
        request.user = self.MockChangeUser()
        self.assertFalse(ma.has_add_permission(request))
        request.user = self.MockDeleteUser()
        self.assertFalse(ma.has_add_permission(request))

    def test_inline_has_add_permission_uses_obj(self):
        class ConcertInline(TabularInline):
            model = Concert

            def has_add_permission(self, request, obj):
                return bool(obj)

        class BandAdmin(ModelAdmin):
            inlines = [ConcertInline]

        ma = BandAdmin(Band, AdminSite())
        request = MockRequest()
        request.user = self.MockAddUser()
        self.assertEqual(ma.get_inline_instances(request), [])
        band = Band(name="The Doors", bio="", sign_date=date(1965, 1, 1))
        inline_instances = ma.get_inline_instances(request, band)
        self.assertEqual(len(inline_instances), 1)
        self.assertIsInstance(inline_instances[0], ConcertInline)

    def test_has_change_permission(self):
        """
        has_change_permission returns True for users who can edit objects and
        False for users who can't.
        """
        ma = ModelAdmin(Band, AdminSite())
        request = MockRequest()
        request.user = self.MockViewUser()
        self.assertIs(ma.has_change_permission(request), False)
        request.user = self.MockAddUser()
        self.assertFalse(ma.has_change_permission(request))
        request.user = self.MockChangeUser()
        self.assertTrue(ma.has_change_permission(request))
        request.user = self.MockDeleteUser()
        self.assertFalse(ma.has_change_permission(request))

    def test_has_delete_permission(self):
        """
        has_delete_permission returns True for users who can delete objects and
        False for users who can't.
        """
        ma = ModelAdmin(Band, AdminSite())
        request = MockRequest()
        request.user = self.MockViewUser()
        self.assertIs(ma.has_delete_permission(request), False)
        request.user = self.MockAddUser()
        self.assertFalse(ma.has_delete_permission(request))
        request.user = self.MockChangeUser()
        self.assertFalse(ma.has_delete_permission(request))
        request.user = self.MockDeleteUser()
        self.assertTrue(ma.has_delete_permission(request))

    def test_has_module_permission(self):
        """
        as_module_permission returns True for users who have any permission
        for the module and False for users who don't.
        """
        ma = ModelAdmin(Band, AdminSite())
        request = MockRequest()
        request.user = self.MockViewUser()
        self.assertIs(ma.has_module_permission(request), True)
        request.user = self.MockAddUser()
        self.assertTrue(ma.has_module_permission(request))
        request.user = self.MockChangeUser()
        self.assertTrue(ma.has_module_permission(request))
        request.user = self.MockDeleteUser()
        self.assertTrue(ma.has_module_permission(request))

        original_app_label = ma.opts.app_label
        ma.opts.app_label = "anotherapp"
        try:
            request.user = self.MockViewUser()
            self.assertIs(ma.has_module_permission(request), False)
            request.user = self.MockAddUser()
            self.assertFalse(ma.has_module_permission(request))
            request.user = self.MockChangeUser()
            self.assertFalse(ma.has_module_permission(request))
            request.user = self.MockDeleteUser()
            self.assertFalse(ma.has_module_permission(request))
        finally:
            ma.opts.app_label = original_app_label<|MERGE_RESOLUTION|>--- conflicted
+++ resolved
@@ -163,8 +163,6 @@
         )
 
     @isolate_apps("modeladmin")
-<<<<<<< HEAD
-=======
     def test_lookup_allowed_for_local_fk_fields(self):
         class Country(models.Model):
             pass
@@ -191,7 +189,6 @@
                 self.assertIs(ma.lookup_allowed(lookup, lookup_value, request), True)
 
     @isolate_apps("modeladmin")
->>>>>>> 7e39ae5c
     def test_lookup_allowed_non_autofield_primary_key(self):
         class Country(models.Model):
             id = models.CharField(max_length=2, primary_key=True)
